PODS:
<<<<<<< HEAD
  - Haring (2.1)
  - PromiseKit (6.11.0):
    - PromiseKit/CorePromise (= 6.11.0)
    - PromiseKit/Foundation (= 6.11.0)
    - PromiseKit/UIKit (= 6.11.0)
  - PromiseKit/CorePromise (6.11.0)
  - PromiseKit/Foundation (6.11.0):
    - PromiseKit/CorePromise
  - PromiseKit/UIKit (6.11.0):
    - PromiseKit/CorePromise
  - SDWebImage (4.4.7):
    - SDWebImage/Core (= 4.4.7)
  - SDWebImage/Core (4.4.7)
  - SnapKit (5.0.1)
  - Xcore (1.0.0):
    - Haring
    - PromiseKit
    - SDWebImage (~> 4.0)
    - SnapKit
=======
  - MDHTMLLabel (1.0.2)
  - SDWebImage (5.1.1):
    - SDWebImage/Core (= 5.1.1)
  - SDWebImage/Core (5.1.1)
  - Xcore (1.0.4):
    - MDHTMLLabel
    - SDWebImage
>>>>>>> d3579505

DEPENDENCIES:
  - Xcore (from `./Local.podspec`)

SPEC REPOS:
  trunk:
<<<<<<< HEAD
    - Haring
    - PromiseKit
=======
    - MDHTMLLabel
>>>>>>> d3579505
    - SDWebImage
    - SnapKit

EXTERNAL SOURCES:
  Xcore:
    :path: "./Local.podspec"

SPEC CHECKSUMS:
<<<<<<< HEAD
  Haring: b3a8495c073a016f03296d67debc609a7ecf7710
  PromiseKit: e4863d06976e7dee5e41c04fc7371c16b3600292
  SDWebImage: c10d14a8883ebd89664f02a422006f66a85c0c5d
  SnapKit: 97b92857e3df3a0c71833cce143274bf6ef8e5eb
  Xcore: 5a0efa2f95e026d8b20cb24efb55a86acfea7233
=======
  MDHTMLLabel: 18bf09ec7d6c1ae396497345c005857c0493ee0a
  SDWebImage: 96d7f03415ccb28d299d765f93557ff8a617abd8
  Xcore: 5ae33c844e22d31b00eb8891e32ae1c2feba1bf4
>>>>>>> d3579505

PODFILE CHECKSUM: f06cef61f8ecc76919bd263a33413f0ee4cd2164

COCOAPODS: 1.8.0<|MERGE_RESOLUTION|>--- conflicted
+++ resolved
@@ -1,5 +1,4 @@
 PODS:
-<<<<<<< HEAD
   - Haring (2.1)
   - PromiseKit (6.11.0):
     - PromiseKit/CorePromise (= 6.11.0)
@@ -10,36 +9,23 @@
     - PromiseKit/CorePromise
   - PromiseKit/UIKit (6.11.0):
     - PromiseKit/CorePromise
-  - SDWebImage (4.4.7):
-    - SDWebImage/Core (= 4.4.7)
-  - SDWebImage/Core (4.4.7)
+  - SDWebImage (5.1.1):
+    - SDWebImage/Core (= 5.1.1)
+  - SDWebImage/Core (5.1.1)
   - SnapKit (5.0.1)
   - Xcore (1.0.0):
     - Haring
     - PromiseKit
-    - SDWebImage (~> 4.0)
+    - SDWebImage
     - SnapKit
-=======
-  - MDHTMLLabel (1.0.2)
-  - SDWebImage (5.1.1):
-    - SDWebImage/Core (= 5.1.1)
-  - SDWebImage/Core (5.1.1)
-  - Xcore (1.0.4):
-    - MDHTMLLabel
-    - SDWebImage
->>>>>>> d3579505
 
 DEPENDENCIES:
   - Xcore (from `./Local.podspec`)
 
 SPEC REPOS:
   trunk:
-<<<<<<< HEAD
     - Haring
     - PromiseKit
-=======
-    - MDHTMLLabel
->>>>>>> d3579505
     - SDWebImage
     - SnapKit
 
@@ -48,17 +34,11 @@
     :path: "./Local.podspec"
 
 SPEC CHECKSUMS:
-<<<<<<< HEAD
   Haring: b3a8495c073a016f03296d67debc609a7ecf7710
   PromiseKit: e4863d06976e7dee5e41c04fc7371c16b3600292
-  SDWebImage: c10d14a8883ebd89664f02a422006f66a85c0c5d
+  SDWebImage: 96d7f03415ccb28d299d765f93557ff8a617abd8
   SnapKit: 97b92857e3df3a0c71833cce143274bf6ef8e5eb
-  Xcore: 5a0efa2f95e026d8b20cb24efb55a86acfea7233
-=======
-  MDHTMLLabel: 18bf09ec7d6c1ae396497345c005857c0493ee0a
-  SDWebImage: 96d7f03415ccb28d299d765f93557ff8a617abd8
-  Xcore: 5ae33c844e22d31b00eb8891e32ae1c2feba1bf4
->>>>>>> d3579505
+  Xcore: f1840bc84d7b55a7dc3d552de2553395cded366b
 
 PODFILE CHECKSUM: f06cef61f8ecc76919bd263a33413f0ee4cd2164
 
