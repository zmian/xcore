--- conflicted
+++ resolved
@@ -17,11 +17,6 @@
 		68054FC124300EA50089C94C /* IdentifierTests.swift in Sources */ = {isa = PBXBuildFile; fileRef = 68054FC024300EA50089C94C /* IdentifierTests.swift */; };
 		68262E4622A320D00011431A /* FeatureFlagTests.swift in Sources */ = {isa = PBXBuildFile; fileRef = 68262E4522A320D00011431A /* FeatureFlagTests.swift */; };
 		6836600522987F1D00FDE45B /* ButtonsViewController.swift in Sources */ = {isa = PBXBuildFile; fileRef = 6836600222987F1D00FDE45B /* ButtonsViewController.swift */; };
-<<<<<<< HEAD
-		6836600722987F1D00FDE45B /* ExampleTextViewController.swift in Sources */ = {isa = PBXBuildFile; fileRef = 6836600422987F1D00FDE45B /* ExampleTextViewController.swift */; };
-=======
-		6836600622987F1D00FDE45B /* ExampleDynamicTableViewController.swift in Sources */ = {isa = PBXBuildFile; fileRef = 6836600322987F1D00FDE45B /* ExampleDynamicTableViewController.swift */; };
->>>>>>> d9499643
 		6836600B22987F3700FDE45B /* Imports.swift in Sources */ = {isa = PBXBuildFile; fileRef = 6836600822987F3700FDE45B /* Imports.swift */; };
 		6836600C22987F3700FDE45B /* Theme.swift in Sources */ = {isa = PBXBuildFile; fileRef = 6836600922987F3700FDE45B /* Theme.swift */; };
 		6836600D22987F3700FDE45B /* Swizzle.swift in Sources */ = {isa = PBXBuildFile; fileRef = 6836600A22987F3700FDE45B /* Swizzle.swift */; };
@@ -90,11 +85,6 @@
 		68054FC024300EA50089C94C /* IdentifierTests.swift */ = {isa = PBXFileReference; lastKnownFileType = sourcecode.swift; path = IdentifierTests.swift; sourceTree = "<group>"; };
 		68262E4522A320D00011431A /* FeatureFlagTests.swift */ = {isa = PBXFileReference; fileEncoding = 4; lastKnownFileType = sourcecode.swift; path = FeatureFlagTests.swift; sourceTree = "<group>"; };
 		6836600222987F1D00FDE45B /* ButtonsViewController.swift */ = {isa = PBXFileReference; fileEncoding = 4; lastKnownFileType = sourcecode.swift; path = ButtonsViewController.swift; sourceTree = "<group>"; };
-<<<<<<< HEAD
-		6836600422987F1D00FDE45B /* ExampleTextViewController.swift */ = {isa = PBXFileReference; fileEncoding = 4; lastKnownFileType = sourcecode.swift; path = ExampleTextViewController.swift; sourceTree = "<group>"; };
-=======
-		6836600322987F1D00FDE45B /* ExampleDynamicTableViewController.swift */ = {isa = PBXFileReference; fileEncoding = 4; lastKnownFileType = sourcecode.swift; path = ExampleDynamicTableViewController.swift; sourceTree = "<group>"; };
->>>>>>> d9499643
 		6836600822987F3700FDE45B /* Imports.swift */ = {isa = PBXFileReference; fileEncoding = 4; lastKnownFileType = sourcecode.swift; path = Imports.swift; sourceTree = "<group>"; };
 		6836600922987F3700FDE45B /* Theme.swift */ = {isa = PBXFileReference; fileEncoding = 4; lastKnownFileType = sourcecode.swift; path = Theme.swift; sourceTree = "<group>"; };
 		6836600A22987F3700FDE45B /* Swizzle.swift */ = {isa = PBXFileReference; fileEncoding = 4; lastKnownFileType = sourcecode.swift; path = Swizzle.swift; sourceTree = "<group>"; };
@@ -207,12 +197,6 @@
 			children = (
 				68BCA2DC2304B2B000424B85 /* SeparatorViewController.swift */,
 				6836600222987F1D00FDE45B /* ButtonsViewController.swift */,
-<<<<<<< HEAD
-				6836600422987F1D00FDE45B /* ExampleTextViewController.swift */,
-=======
-				2F35F20E22E362C900B45C85 /* ExampleArrowOptions.swift */,
-				7118C4272326B93100821180 /* ExamplePickerListModel.swift */,
->>>>>>> d9499643
 				2F654D01241ABD1300499318 /* ExampleLabelInsetViewController.swift */,
 			);
 			path = Showcase;
@@ -689,12 +673,6 @@
 				68E852D7252102DA00B26CC8 /* ButtonsView.swift in Sources */,
 				68931EEF2501C23800CC7253 /* RootView.swift in Sources */,
 				6836600C22987F3700FDE45B /* Theme.swift in Sources */,
-<<<<<<< HEAD
-				6836600722987F1D00FDE45B /* ExampleTextViewController.swift in Sources */,
-=======
-				683FB358249AD1EB00757161 /* PickersViewController.swift in Sources */,
-				2F35F20F22E362C900B45C85 /* ExampleArrowOptions.swift in Sources */,
->>>>>>> d9499643
 				6836600B22987F3700FDE45B /* Imports.swift in Sources */,
 				68931EEE2501C23800CC7253 /* Menu.swift in Sources */,
 				684B1ECA224C544A009F6197 /* ImageAssetIdentifier.swift in Sources */,
