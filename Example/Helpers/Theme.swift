--- conflicted
+++ resolved
@@ -29,16 +29,6 @@
             }
         }
 
-<<<<<<< HEAD
-        LabelTextView.appearance().apply {
-            $0.font = .app(.body)
-=======
-        MarkupText.appearance.apply {
-            $0.isLabelEnabled = true
-            $0.isTextViewEnabled = true
->>>>>>> d9499643
-        }
-
         #warning("TODO: Fix the defaults so it matches the system defaults.")
 //        set(light: .light, dark: .dark)
     }
