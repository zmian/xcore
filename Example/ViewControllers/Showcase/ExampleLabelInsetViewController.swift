//
// Xcore
// Copyright © 2020 Xcore
// MIT license, see LICENSE file for details
//

import Foundation

extension ExampleLabelInsetViewController {
    private enum Constants {
        static let padding: CGFloat = 8
        static let cornerRadius: CGFloat = 13
    }
}

final class ExampleLabelInsetViewController: UIViewController {
    override func viewDidLoad() {
        super.viewDidLoad()
        title = "UILabel + ContentInset"
<<<<<<< HEAD
        view.backgroundColor = Theme.current.backgroundColor
=======
        view.backgroundColor = .systemBackground
>>>>>>> b2ded148
        setupContentView()
    }

    private func setupContentView() {
        let label = UILabel().apply {
            $0.text = "This has horizontal inset"
            $0.contentInset = UIEdgeInsets(horizontal: .maximumPadding)
            $0.backgroundColor = .tertiarySystemBackground
            $0.numberOfLines = 0
        }
        let label2 = UILabel().apply {
            $0.text = "This has horizontal and vertical inset."
            $0.contentInset = .maximumPadding
            $0.backgroundColor = .tertiarySystemBackground
            $0.numberOfLines = 0
        }
        let label3 = UILabel().apply {
            $0.text = "100w constrained."
            $0.contentInset = UIEdgeInsets(horizontal: .maximumPadding)
            $0.backgroundColor = .tertiarySystemBackground
            $0.numberOfLines = 0
        }
        let label4 = UILabel().apply {
            $0.text = "100h 100w constrained."
            $0.contentInset = UIEdgeInsets(horizontal: .maximumPadding)
            $0.backgroundColor = .tertiarySystemBackground
            $0.numberOfLines = 0
        }
        let label5 = UILabel().apply {
            $0.text = "This is label is constrained to 200h 150w."
            $0.contentInset = UIEdgeInsets(horizontal: .maximumPadding)
            $0.backgroundColor = .tertiarySystemBackground
            $0.numberOfLines = 0
        }
        let stackView = UIStackView(arrangedSubviews: [
            SpacerView(height: Constants.padding),
            label,
            label2,
            label3,
            label4,
            label5,
            SpacerView(height: Constants.padding)
        ]).apply {
            $0.axis = .vertical
            $0.alignment = .center
            $0.spacing = Constants.padding
            $0.backgroundColor = .secondarySystemBackground
            $0.borderColor = .quaternarySystemFill
            $0.borderWidth = 1
            $0.roundCorners(.all, radius: Constants.cornerRadius)
            $0.translatesAutoresizingMaskIntoConstraints = false
        }

        NSLayoutConstraint.activate([
            label3.widthAnchor.constraint(equalToConstant: 100),
            label4.widthAnchor.constraint(equalToConstant: 100),
            label4.heightAnchor.constraint(equalToConstant: 100),
            label5.widthAnchor.constraint(equalToConstant: 150),
            label5.heightAnchor.constraint(equalToConstant: 200)
        ])

        [label3, label4, label5].forEach {
            $0.translatesAutoresizingMaskIntoConstraints = false
        }

        view.addSubview(stackView)
        NSLayoutConstraint.activate([
            stackView.leadingAnchor.constraint(equalTo: view.leadingAnchor, constant: .maximumPadding),
            stackView.trailingAnchor.constraint(equalTo: view.trailingAnchor, constant: -.maximumPadding),
            stackView.centerYAnchor.constraint(equalTo: view.centerYAnchor)
        ])
    }
}<|MERGE_RESOLUTION|>--- conflicted
+++ resolved
@@ -17,11 +17,7 @@
     override func viewDidLoad() {
         super.viewDidLoad()
         title = "UILabel + ContentInset"
-<<<<<<< HEAD
-        view.backgroundColor = Theme.current.backgroundColor
-=======
         view.backgroundColor = .systemBackground
->>>>>>> b2ded148
         setupContentView()
     }
 
