//
// Xcore
// Copyright © 2019 Xcore
// MIT license, see LICENSE file for details
//

import UIKit

final class SeparatorViewController: UIViewController {
    override func viewDidLoad() {
        super.viewDidLoad()
        title = "Separators"
        view.backgroundColor = Theme.current.backgroundColor
        setupContentView()
    }

    private func setupContentView() {
        let stackView = UIStackView(arrangedSubviews: [
            createSeparatorsVertical(),
            createSeparatorsHorizontal()
        ]).apply {
            $0.axis = .vertical
            $0.spacing = .maximumPadding
            $0.translatesAutoresizingMaskIntoConstraints = false
        }

        view.addSubview(stackView)
        NSLayoutConstraint.activate([
            stackView.leadingAnchor.constraint(equalTo: view.leadingAnchor, constant: .maximumPadding),
            stackView.trailingAnchor.constraint(equalTo: view.trailingAnchor, constant: -.maximumPadding),
            stackView.centerYAnchor.constraint(equalTo: view.centerYAnchor)
        ])
    }

    private func createSeparatorsVertical() -> UIStackView {
        UIStackView(arrangedSubviews: [
            SeparatorView(axis: .vertical),
            SeparatorView(style: .dot, axis: .vertical),
            SeparatorView(axis: .vertical, backgroundColor: .systemRed),
            SeparatorView(axis: .vertical, backgroundColor: .systemPurple),
            SeparatorView(style: .dot, axis: .vertical, backgroundColor: .systemRed),
            SeparatorView(style: .dot, axis: .vertical, backgroundColor: .systemBlue),
            SeparatorView(style: .dash(value: [2, 4]), axis: .vertical, backgroundColor: .systemPurple),
            SeparatorView(axis: .vertical, backgroundColor: .systemBlue, thickness: 4)
        ]).apply {
            $0.axis = .horizontal
            $0.spacing = .maximumPadding
            $0.distribution = .equalSpacing
            $0.translatesAutoresizingMaskIntoConstraints = false
            $0.heightAnchor.constraint(equalToConstant: 200).activate()
        }
    }

    private func createSeparatorsHorizontal() -> UIStackView {
        let appliedSeparator = SeparatorView().apply {
            $0.lineCap = .square
            $0.thickness = 10
            $0.style = .dash(value: [1, 15, 10, 20])
        }

<<<<<<< HEAD
        let freeSeparator = SeparatorView(backgroundColor: .systemBlue, automaticallySetThickness: false).apply {
            $0.snp.makeConstraints { make in
                make.height.equalTo(12)
            }
=======
        let freeSeparator = SeparatorView(backgroundColor: .blue, automaticallySetThickness: false).apply {
            $0.translatesAutoresizingMaskIntoConstraints = false
            $0.heightAnchor.constraint(equalToConstant: 12).activate()
>>>>>>> b2ded148
        }

        let bigDotsSeparator = SeparatorView(backgroundColor: .systemGreen).apply {
            $0.thickness = 10
            $0.style = .dot
        }

        return UIStackView(arrangedSubviews: [
            SeparatorView(),
            SeparatorView(style: .dot),
            SeparatorView(backgroundColor: .systemRed),
            SeparatorView(backgroundColor: .systemPurple),
            SeparatorView(style: .dot, backgroundColor: .systemRed),
            SeparatorView(style: .dot, backgroundColor: .systemBlue),
            SeparatorView(style: .dash(value: [2, 5]), backgroundColor: .systemPurple),
            SeparatorView(backgroundColor: .systemPurple, thickness: 5),
            SeparatorView(style: .plain, backgroundColor: .systemPurple, thickness: 2),
            SeparatorView(style: .dot, backgroundColor: .systemPurple, thickness: 2),
            appliedSeparator,
            freeSeparator,
            bigDotsSeparator
        ]).apply {
            $0.axis = .vertical
            $0.spacing = .maximumPadding
        }
    }
}<|MERGE_RESOLUTION|>--- conflicted
+++ resolved
@@ -58,16 +58,9 @@
             $0.style = .dash(value: [1, 15, 10, 20])
         }
 
-<<<<<<< HEAD
         let freeSeparator = SeparatorView(backgroundColor: .systemBlue, automaticallySetThickness: false).apply {
-            $0.snp.makeConstraints { make in
-                make.height.equalTo(12)
-            }
-=======
-        let freeSeparator = SeparatorView(backgroundColor: .blue, automaticallySetThickness: false).apply {
             $0.translatesAutoresizingMaskIntoConstraints = false
             $0.heightAnchor.constraint(equalToConstant: 12).activate()
->>>>>>> b2ded148
         }
 
         let bigDotsSeparator = SeparatorView(backgroundColor: .systemGreen).apply {
