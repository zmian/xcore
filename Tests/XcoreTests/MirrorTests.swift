--- conflicted
+++ resolved
@@ -506,13 +506,8 @@
         let expected1 = Mirror.TypeInfo(kind: .unknown, isOptional: true, isCodable: true)
         XCTAssertEqual(actual1, expected1)
 
-<<<<<<< HEAD
-        // Optional
+        // Non-Optional
         let value2 = Value()
-=======
-        // Non-Optional
-        let value2 = Color()
->>>>>>> 2a0241eb
         let actual2 = Mirror.type(of: value2)
         let expected2 = Mirror.TypeInfo(kind: .unknown, isOptional: false, isCodable: true)
         XCTAssertEqual(actual2, expected2)
