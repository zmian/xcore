//
// Xcore
// Copyright © 2022 Xcore
// MIT license, see LICENSE file for details
//

import SwiftUI
import WebKit

/// A view that displays interactive web content, such as for an in-app browser.
public struct WebView: View {
    public typealias PolicyDecision = (
        _ webView: WKWebView,
        _ decidePolicyForNavigationAction: WKNavigationAction
    ) -> WKNavigationActionPolicy

    private let urlRequest: URLRequest
    private var messageHandler: [String: ((Any) async throws -> Any?)?] = [:]
    private var localStorageItems: [String: String] = [:]
    private var cookies: [HTTPCookie] = []
<<<<<<< HEAD
    private var policyDecision: PolicyDecision = { _, _ in .allow }
=======
    private var reloadFlag = false
>>>>>>> 7e404f98

    public init(url: URL) {
        self.init(urlRequest: .init(url: url))
    }

    public init(urlRequest: URLRequest) {
        self.urlRequest = urlRequest
    }

    public var body: some View {
        Representable(
            urlRequest: urlRequest,
            messageHandler: messageHandler,
            localStorageItems: localStorageItems,
            cookies: cookies,
<<<<<<< HEAD
            policyDecision: policyDecision
=======
            reloadFlag: reloadFlag
>>>>>>> 7e404f98
        )
    }
}

// MARK: - Public API

extension WebView {
    public func onMessageHandler(name: String, handler: ((_ body: Any) async throws -> Any?)?) -> Self {
        apply {
            $0.messageHandler[name] = handler
        }
    }

    public func cookies(_ cookies: [HTTPCookie]) -> Self {
        apply {
            $0.cookies = cookies
        }
    }

    public func localStorageItem(_ item: String, forKey key: String) -> Self {
        apply {
            $0.localStorageItems[key] = item
        }
    }

<<<<<<< HEAD
    public func policyDecision(_ decision:  @escaping PolicyDecision) -> Self {
        apply {
            $0.policyDecision = decision
=======
    public func reloadOnToggle(_ value: Bool) -> Self {
        apply {
            $0.reloadFlag = value
>>>>>>> 7e404f98
        }
    }

    private func apply(_ configure: (inout Self) throws -> Void) rethrows -> Self {
        var object = self
        try configure(&object)
        return object
    }
}

// MARK: - Representable

extension WebView {
    private struct Representable: UIViewRepresentable {
        fileprivate let urlRequest: URLRequest
        fileprivate var messageHandler: [String: ((Any) async throws -> Any?)?]
        fileprivate var localStorageItems: [String: String]
        fileprivate var cookies: [HTTPCookie]
<<<<<<< HEAD
        fileprivate var policyDecision: PolicyDecision
=======
        fileprivate var reloadFlag: Bool
>>>>>>> 7e404f98

        func makeCoordinator() -> Coordinator {
            Coordinator(parent: self)
        }

        func makeUIView(context: Context) -> WKWebView {
            let webkitConfiguration = WKWebViewConfiguration().apply { wkConfig in
                updateConfiguration(wkConfig, context: context)
            }

            return WKWebView(frame: .zero, configuration: webkitConfiguration).apply {
                $0.navigationDelegate = context.coordinator
                $0.uiDelegate = context.coordinator
                $0.allowsBackForwardNavigationGestures = true
                $0.allowsLinkPreview = false
            }
        }

        func updateUIView(_ webView: WKWebView, context: Context) {
            updateConfiguration(webView.configuration, context: context)
            webView.load(urlRequest)
        }

        private func updateConfiguration(_ wkConfig: WKWebViewConfiguration, context: Context) {
            // Before re-injecting any script message handler, we need to ensure to remove
            // any existing ones to prevent crashes.
            wkConfig.userContentController.removeAllScriptMessageHandlers()

            // 1. Set up message handlers
            messageHandler.forEach { name, _ in
                wkConfig.userContentController.addScriptMessageHandler(
                    context.coordinator,
                    contentWorld: .page,
                    name: name
                )
            }

            // 2. Set up cookies
            cookies.forEach {
                wkConfig.websiteDataStore.httpCookieStore.setCookie($0)
            }

            // 3. Set up user scripts
            localStorageItems.forEach { key, value in
                let script = WKUserScript(
                    source: "window.localStorage.setItem(\"\(key)\", \"\(value)\");",
                    injectionTime: .atDocumentStart,
                    forMainFrameOnly: true
                )
                wkConfig.userContentController.addUserScript(script)
            }
        }
    }
}

// MARK: - Coordinator

extension WebView {
    private final class Coordinator: NSObject, WKNavigationDelegate, WKUIDelegate, WKScriptMessageHandlerWithReply {
        private var didAddLoader = false
        private let loader = UIActivityIndicatorView(style: .medium)
        private let parent: Representable

        init(parent: Representable) {
            self.parent = parent
        }

        func webViewWebContentProcessDidTerminate(_ webView: WKWebView) {
            showLoader(false, webView)
        }

        func webView(_ webView: WKWebView, didCommit navigation: WKNavigation!) {
            showLoader(true, webView)
        }

        func webView(_ webView: WKWebView, didFinish navigation: WKNavigation!) {
            #if DEBUG
            // Dump local storage keys and values when the current value is different than
            // the expected value.
            parent.localStorageItems.forEach { key, expectedValue in
                webView.evaluateJavaScript("localStorage.getItem(\"\(key)\")") { (value, error) in
                    if let value = value as? String {
                        if expectedValue != value {
                            print("\"\(key)\" value in local storage:", value)
                        }
                    }

                    if let error {
                        print("Failed to get the value for the \"\(key)\":", error)
                    }
                }
            }
            #endif

            showLoader(false, webView)
        }

        func webView(_ webView: WKWebView, didFail navigation: WKNavigation, withError error: Error) {
            showLoader(false, webView)
        }

        func webView(_ webView: WKWebView, didStartProvisionalNavigation navigation: WKNavigation) {
            showLoader(true, webView)
        }

        func webView(_ webView: WKWebView, decidePolicyFor navigationAction: WKNavigationAction, decisionHandler: @escaping (WKNavigationActionPolicy) -> Void) {
            decisionHandler(parent.policyDecision(webView, navigationAction))
        }

        func webView(_ webView: WKWebView, createWebViewWith configuration: WKWebViewConfiguration, for navigationAction: WKNavigationAction, windowFeatures: WKWindowFeatures) -> WKWebView? {
            webView.load(navigationAction.request)
            return nil
        }

        private func showLoader(_ show: Bool, _ view: WKWebView) {
            if !didAddLoader {
                view.addSubview(loader)
                loader.translatesAutoresizingMaskIntoConstraints = false
                NSLayoutConstraint.activate([
                    loader.centerXAnchor.constraint(equalTo: view.centerXAnchor),
                    loader.centerYAnchor.constraint(equalTo: view.centerYAnchor)
                ])
            }

            show ? loader.startAnimating() : loader.stopAnimating()
            loader.isHidden = !show
        }

        @MainActor
        func userContentController(
            _ userContentController: WKUserContentController,
            didReceive message: WKScriptMessage,
            replyHandler: @escaping (Any?, String?) -> Void
        ) {
            guard let messageHandler = parent.messageHandler[message.name] else {
                return replyHandler(nil, nil)
            }

            Task {
                replyHandler(try? await messageHandler?(message.body), nil)
            }
        }

        // MARK: - Dev environment support

        #if DEBUG
        func webView(_ webView: WKWebView, respondTo challenge: URLAuthenticationChallenge) async -> (URLSession.AuthChallengeDisposition, URLCredential?) {
            // Enable accepting untrusted urls in debug mode only.
            guard let trust = challenge.protectionSpace.serverTrust else {
                return (.performDefaultHandling, nil)
            }

            let exceptions = SecTrustCopyExceptions(trust)
            SecTrustSetExceptions(trust, exceptions)
            return (.useCredential, URLCredential(trust: trust))
        }
        #endif
    }
}<|MERGE_RESOLUTION|>--- conflicted
+++ resolved
@@ -18,11 +18,8 @@
     private var messageHandler: [String: ((Any) async throws -> Any?)?] = [:]
     private var localStorageItems: [String: String] = [:]
     private var cookies: [HTTPCookie] = []
-<<<<<<< HEAD
     private var policyDecision: PolicyDecision = { _, _ in .allow }
-=======
     private var reloadFlag = false
->>>>>>> 7e404f98
 
     public init(url: URL) {
         self.init(urlRequest: .init(url: url))
@@ -38,11 +35,8 @@
             messageHandler: messageHandler,
             localStorageItems: localStorageItems,
             cookies: cookies,
-<<<<<<< HEAD
-            policyDecision: policyDecision
-=======
+            policyDecision: policyDecision,
             reloadFlag: reloadFlag
->>>>>>> 7e404f98
         )
     }
 }
@@ -68,15 +62,15 @@
         }
     }
 
-<<<<<<< HEAD
     public func policyDecision(_ decision:  @escaping PolicyDecision) -> Self {
         apply {
             $0.policyDecision = decision
-=======
+        }
+    }
+
     public func reloadOnToggle(_ value: Bool) -> Self {
         apply {
             $0.reloadFlag = value
->>>>>>> 7e404f98
         }
     }
 
@@ -95,11 +89,8 @@
         fileprivate var messageHandler: [String: ((Any) async throws -> Any?)?]
         fileprivate var localStorageItems: [String: String]
         fileprivate var cookies: [HTTPCookie]
-<<<<<<< HEAD
         fileprivate var policyDecision: PolicyDecision
-=======
         fileprivate var reloadFlag: Bool
->>>>>>> 7e404f98
 
         func makeCoordinator() -> Coordinator {
             Coordinator(parent: self)
