--- conflicted
+++ resolved
@@ -25,15 +25,9 @@
 import Foundation
 
 extension String {
-<<<<<<< HEAD
-    /// var string = "abcde"[0...2] // string equals "abc"
-    /// var string2 = "fghij"[2..<4] // string2 equals "hi"
-    public subscript (r: Range<Int>) -> String {
-=======
     /// var string = "abcde"[r: 0...2] // string equals "abc"
     /// var string2 = "fghij"[r: 2..<4] // string2 equals "hi"
     public subscript(r: Range<Int>) -> String {
->>>>>>> 25c38dc0
         let start = index(startIndex, offsetBy: r.lowerBound)
         let end = index(startIndex, offsetBy: r.upperBound)
         return substring(with: Range(start..<end))
