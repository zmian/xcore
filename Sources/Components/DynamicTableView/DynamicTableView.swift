//
// DynamicTableView.swift
//
// Copyright © 2016 Zeeshan Mian
//
// Permission is hereby granted, free of charge, to any person obtaining a copy
// of this software and associated documentation files (the "Software"), to deal
// in the Software without restriction, including without limitation the rights
// to use, copy, modify, merge, publish, distribute, sublicense, and/or sell
// copies of the Software, and to permit persons to whom the Software is
// furnished to do so, subject to the following conditions:
//
// The above copyright notice and this permission notice shall be included in
// all copies or substantial portions of the Software.
//
// THE SOFTWARE IS PROVIDED "AS IS", WITHOUT WARRANTY OF ANY KIND, EXPRESS OR
// IMPLIED, INCLUDING BUT NOT LIMITED TO THE WARRANTIES OF MERCHANTABILITY,
// FITNESS FOR A PARTICULAR PURPOSE AND NONINFRINGEMENT. IN NO EVENT SHALL THE
// AUTHORS OR COPYRIGHT HOLDERS BE LIABLE FOR ANY CLAIM, DAMAGES OR OTHER
// LIABILITY, WHETHER IN AN ACTION OF CONTRACT, TORT OR OTHERWISE, ARISING FROM,
// OUT OF OR IN CONNECTION WITH THE SOFTWARE OR THE USE OR OTHER DEALINGS IN
// THE SOFTWARE.
//

import UIKit
import BEMCheckBox

open class DynamicTableView: ReorderTableView, UITableViewDelegate, UITableViewDataSource {
    fileprivate var allowReordering: Bool { return cellOptions.contains(.movable) }
    fileprivate var allowDeletion: Bool   { return cellOptions.contains(.deletable) }
    open var sections: [Section<DynamicTableModel>] = []
    open var cellOptions: DynamicTableCellOptions = [] {
        didSet { isReorderingEnabled = allowReordering }
    }
    @objc open dynamic var rowActionDeleteColor: UIColor?
    /// Text to display in the swipe to delete row action. The default value is **"Delete"**.
    @objc open dynamic var rowActionDeleteTitle = "Delete"
    /// A boolean value to determine whether the content is centered in the table view. The default value is `false`.
    @objc open dynamic var isContentCentered = false
    /// A boolean value to determine whether the last table view cell separator is hidden. The default value is `false`.
<<<<<<< HEAD
    @objc open dynamic var isLastCellSeparatorHidden = false
    /// A boolean value to determine whether the empty table view cells are hidden. The default value is `false`.
    @objc open dynamic var emptyCellsHidden = false {
        didSet { tableFooterView = emptyCellsHidden ? UIView(frame: .zero) : nil }
=======
    open dynamic var isLastCellSeparatorHidden = false

    private var emptyTableFooterView = UIView()
    /// A boolean value to determine whether the empty table view cells are hidden. The default value is `false`.
    open dynamic var emptyCellsHidden = false {
        didSet {
            guard tableFooterView == emptyTableFooterView else { return }
            tableFooterView = emptyCellsHidden ? emptyTableFooterView : nil
        }
>>>>>>> 3ee7153e
    }

    fileprivate var configureCell: ((_ indexPath: IndexPath, _ cell: DynamicTableViewCell, _ item: DynamicTableModel) -> Void)?
    open func configureCell(_ callback: @escaping (_ indexPath: IndexPath, _ cell: DynamicTableViewCell, _ item: DynamicTableModel) -> Void) {
        configureCell = callback
    }

    fileprivate var willDisplayCell: ((_ indexPath: IndexPath, _ cell: DynamicTableViewCell, _ item: DynamicTableModel) -> Void)?
    open func willDisplayCell(_ callback: @escaping (_ indexPath: IndexPath, _ cell: DynamicTableViewCell, _ item: DynamicTableModel) -> Void) {
        willDisplayCell = callback
    }

    fileprivate var configureHeader: ((_ section: Int, _ header: UITableViewHeaderFooterView, _ text: String?) -> Void)?
    open func configureHeader(_ callback: @escaping (_ section: Int, _ header: UITableViewHeaderFooterView, _ text: String?) -> Void) {
        configureHeader = callback
    }

    fileprivate var configureFooter: ((_ section: Int, _ footer: UITableViewHeaderFooterView, _ text: String?) -> Void)?
    open func configureFooter(_ callback: @escaping (_ section: Int, _ footer: UITableViewHeaderFooterView, _ text: String?) -> Void) {
        configureFooter = callback
    }

    fileprivate var didSelectItem: ((_ indexPath: IndexPath, _ item: DynamicTableModel) -> Void)?
    open func didSelectItem(_ callback: @escaping (_ indexPath: IndexPath, _ item: DynamicTableModel) -> Void) {
        didSelectItem = callback
    }

    fileprivate var didDeselectItem: ((_ indexPath: IndexPath, _ item: DynamicTableModel) -> Void)?
    open func didDeselectItem(_ callback: @escaping (_ indexPath: IndexPath, _ item: DynamicTableModel) -> Void) {
        didDeselectItem = callback
    }

    fileprivate var didRemoveItem: ((_ indexPath: IndexPath, _ item: DynamicTableModel) -> Void)?
    open func didRemoveItem(_ callback: @escaping (_ indexPath: IndexPath, _ item: DynamicTableModel) -> Void) {
        didRemoveItem = callback
    }

    fileprivate var didMoveItem: ((_ sourceIndexPath: IndexPath, _ destinationIndexPath: IndexPath, _ item: DynamicTableModel) -> Void)?
    open func didMoveItem(_ callback: @escaping (_ sourceIndexPath: IndexPath, _ destinationIndexPath: IndexPath, _ item: DynamicTableModel) -> Void) {
        didMoveItem = callback
    }

    fileprivate var editActionsForCell: ((_ indexPath: IndexPath, _ item: DynamicTableModel) -> [UITableViewRowAction]?)?
    open func editActionsForCell(_ callback: @escaping (_ indexPath: IndexPath, _ item: DynamicTableModel) -> [UITableViewRowAction]?) {
        editActionsForCell = callback
    }

    // MARK: Delegate

    /// We need to support two delegates for this class.
    ///
    /// 1. This class needs to be it's own delegate to provide default implementation using data source.
    /// 2. Outside client/classes can also become delegate to do further customizations.
    fileprivate weak var _delegate: UITableViewDelegate?
    open var tableViewDelegate: UITableViewDelegate? {
        get { return _delegate }
        set { self._delegate = newValue }
    }

    // MARK: Init Methods

    public convenience init() {
        self.init(options: [])
    }

    public convenience init(frame: CGRect) {
        self.init(frame: frame, options: [])
    }

    public convenience init(style: UITableViewStyle) {
        self.init(style: style, options: [])
    }

    public convenience init(frame: CGRect = .zero, style: UITableViewStyle = .plain, options: DynamicTableCellOptions) {
        self.init(frame: frame, style: style)
        cellOptions = options
    }

    public override init(frame: CGRect, style: UITableViewStyle) {
        super.init(frame: frame, style: style)
        commonInit()
    }

    public required init?(coder aDecoder: NSCoder) {
        super.init(coder: aDecoder)
        commonInit()
    }

    // MARK: isContentCentered

    fileprivate var shouldUpdateActualContentInset = true
    fileprivate var actualContentInset = UIEdgeInsets.zero
    open override var contentInset: UIEdgeInsets {
        didSet {
            guard shouldUpdateActualContentInset else { return }
            actualContentInset = contentInset
        }
    }

    open override func reloadData() {
        super.reloadData()
        centerContentIfNeeded()
    }

    open override func layoutSubviews() {
        super.layoutSubviews()
        centerContentIfNeeded()
    }

    fileprivate func centerContentIfNeeded() {
        guard isContentCentered else { return }

        let totalHeight          = bounds.height
        let contentHeight        = contentSize.height
        let contentCanBeCentered = contentHeight < totalHeight

        shouldUpdateActualContentInset = false
        if contentCanBeCentered {
            contentInset.top = ceil(totalHeight / 2 - contentHeight / 2)
        } else {
            contentInset.top = actualContentInset.top
        }
        shouldUpdateActualContentInset = true
    }

    // MARK: Setup Methods

    fileprivate func commonInit() {
        setupTableView()
        setupSubviews()
    }

    /// The default implementation of this method does nothing.
    ///
    /// Subclasses can override it to perform additional actions,
    /// for example, add new subviews or configure properties.
    /// This method is called when self is initialized using any of the relevant `init` methods.
    open func setupSubviews() {}

    fileprivate func setupTableView() {
        super.delegate      = self
        dataSource          = self
        reorderDelegate     = self
        backgroundColor     = .clear
        estimatedRowHeight  = 44
        rowHeight           = UITableViewAutomaticDimension
        isReorderingEnabled = allowReordering
    }

    open func overrideRegisteredClass(_ cell: DynamicTableViewCell.Type) {
        register(cell, forCellReuseIdentifier: cell.reuseIdentifier)
    }

    // MARK: UITableViewDataSource

    open func numberOfSections(in tableView: UITableView) -> Int {
        return sections.count
    }

    open func tableView(_ tableView: UITableView, numberOfRowsInSection section: Int) -> Int {
        return sections[section].count
    }

    open func tableView(_ tableView: UITableView, cellForRowAt indexPath: IndexPath) -> UITableViewCell {
        let cell = tableView.dequeueReusableCell(for: indexPath) as DynamicTableViewCell
        let item = sections[indexPath]
        cell.setData(item)
        configureAccessoryView(cell, type: item.accessory, indexPath: indexPath)

        if isLastCellSeparatorHidden {
            if indexPath.row == sections[indexPath.section].count - 1 {
                cell.separatorInset.left = UIDevice.ScreenSize.maxLength
            }
        }

        if item.userInfo[DynamicTableView.ReorderTableViewDummyItemIdentifier] == nil {
            configureCell?(indexPath, cell, item)
        }

        return cell
    }

    open func tableView(_ tableView: UITableView, willDisplay cell: UITableViewCell, forRowAt indexPath: IndexPath) {
        guard let cell = cell as? DynamicTableViewCell else { return }
        let item = sections[indexPath]
        cell.cellWillAppear(indexPath, data: item)
        willDisplayCell?(indexPath, cell, item)
    }

    // Header

    open func tableView(_ tableView: UITableView, titleForHeaderInSection section: Int) -> String? {
        return sections[section].title
    }

    // Footer

    open func tableView(_ tableView: UITableView, titleForFooterInSection section: Int) -> String? {
        return sections[section].detail
    }

    // MARK: UITableViewDelegate

    open func tableView(_ tableView: UITableView, didSelectRowAt indexPath: IndexPath) {
        let item = sections[indexPath]
        if case .checkbox(_, let callback) = item.accessory {
            if let checkboxView = tableView.cellForRow(at: indexPath)?.accessoryView as? BEMCheckBox {
                if checkboxView.on && (indexPathsForSelectedRows ?? []).contains(indexPath) {
                    deselectRow(at: indexPath, animated: true)
                    self.tableView(tableView, didDeselectRowAt: indexPath)
                    return
                }
                checkboxView.setOn(true, animated: true)
                callback?(checkboxView)
            }
        }
        didSelectItem?(indexPath, item)
        item.handler?(indexPath, item)
    }

    open func tableView(_ tableView: UITableView, didDeselectRowAt indexPath: IndexPath) {
        let item = sections[indexPath]
        if case .checkbox(_, let callback) = item.accessory {
            if let checkboxView = tableView.cellForRow(at: indexPath)?.accessoryView as? BEMCheckBox {
                checkboxView.setOn(false, animated: true)
                callback?(checkboxView)
            }
        }
        didDeselectItem?(indexPath, item)
    }

    open func tableView(_ tableView: UITableView, willDisplayHeaderView view: UIView, forSection section: Int) {
        if let header = view as? UITableViewHeaderFooterView {
            header.textLabel?.font      = headerFont
            header.textLabel?.textColor = headerTextColor
            configureHeader?(section, header, sections[section].title)
        }
    }

    open func tableView(_ tableView: UITableView, willDisplayFooterView view: UIView, forSection section: Int) {
        if let footer = view as? UITableViewHeaderFooterView {
            footer.textLabel?.font      = footerFont
            footer.textLabel?.textColor = footerTextColor
            configureFooter?(section, footer, sections[section].detail)
        }
    }

    // MARK: Reordering

    open func tableView(_ tableView: UITableView, canMoveRowAt indexPath: IndexPath) -> Bool {
        return allowReordering
    }

    open func tableView(_ tableView: UITableView, moveRowAt sourceIndexPath: IndexPath, to destinationIndexPath: IndexPath) {
        let movedItem = sections.moveElement(from: sourceIndexPath, to: destinationIndexPath)
        didMoveItem?(sourceIndexPath, destinationIndexPath, movedItem)
    }

    // MARK: Deletion

    open func tableView(_ tableView: UITableView, canEditRowAt indexPath: IndexPath) -> Bool {
        return allowReordering || allowDeletion || editActionsForCell != nil
    }

    open func tableView(_ tableView: UITableView, shouldIndentWhileEditingRowAt indexPath: IndexPath) -> Bool {
        return allowDeletion
    }

    open func tableView(_ tableView: UITableView, editingStyleForRowAt indexPath: IndexPath) -> UITableViewCellEditingStyle {
        return (allowDeletion || editActionsForCell != nil) ? .delete : .none
    }

    open func tableView(_ tableView: UITableView, commit editingStyle: UITableViewCellEditingStyle, forRowAt indexPath: IndexPath) {
        if allowDeletion && editingStyle == .delete {
            removeItems([indexPath])
        }
    }

    open func tableView(_ tableView: UITableView, editActionsForRowAt indexPath: IndexPath) -> [UITableViewRowAction]? {
        var actions: [UITableViewRowAction] = []

        if allowDeletion {
            let delete = UITableViewRowAction(style: .default, title: rowActionDeleteTitle) { [weak self] action, index in
                self?.removeItems([indexPath])
            }
            actions.append(delete)
            if let rowActionDeleteColor = rowActionDeleteColor {
                delete.backgroundColor = rowActionDeleteColor
            }
        }

        if let customActions = editActionsForCell?(indexPath, sections[indexPath]) {
            actions += customActions
        }

        return actions
    }

    // MARK: Helpers

    /// Deletes the rows specified by an array of index paths, with an option to animate the deletion.
    ///
    /// - parameter indexPaths: An array of `IndexPath` objects identifying the rows to delete.
    /// - parameter animation:  A constant that indicates how the deletion is to be animated.
    fileprivate func removeItems(_ indexPaths: [IndexPath], animation: UITableViewRowAnimation = .automatic) {
        let items = indexPaths.map { (indexPath: $0, item: sections.remove(at: $0)) }
        CATransaction.animationTransaction({
            deleteRows(at: indexPaths, with: animation)
        }, completionHandler: { [weak self] in
            guard let strongSelf = self else { return }
            items.forEach { indexPath, item in
                strongSelf.didRemoveItem?(indexPath, item)
            }
        })
    }

    open override func deselectRow(at indexPath: IndexPath, animated: Bool) {
        super.deselectRow(at: indexPath, animated: animated)
        let item = sections[indexPath]
        if case .checkbox = item.accessory {
            checkboxAccessoryView(at: indexPath)?.setOn(false, animated: animated)
        }
    }

    // MARK: UIAppearance Properties

    @objc open dynamic var headerFont                     = UIFont.systemFont(.footnote)
    @objc open dynamic var headerTextColor                = UIColor.black
    @objc open dynamic var footerFont                     = UIFont.systemFont(.footnote)
    @objc open dynamic var footerTextColor                = UIColor.darkGray
    @objc open dynamic var accessoryFont                  = UIFont.systemFont(.subheadline)
    @objc open dynamic var accessoryTextColor             = UIColor.gray
    @objc open dynamic var accessoryTintColor             = UIColor.systemTint
    @objc open dynamic var accessoryTextMaxWidth: CGFloat = 0
    @objc open dynamic var disclosureIndicatorTintColor   = UIColor.gray

    /// The color of the check box ring when the checkbox is Off.
    /// The default value is `UIColor.blackColor().alpha(0.13)`.
    @objc open dynamic var checkboxOffTintColor = UIColor.black.alpha(0.13)
}

// MARK: AccessoryView

extension DynamicTableView: BEMCheckBoxDelegate {
    fileprivate func configureAccessoryView(_ cell: DynamicTableViewCell, type: DynamicTableAccessoryType, indexPath: IndexPath) {
        cell.accessoryType  = .none
        cell.selectionStyle = .default
        cell.accessoryView  = nil

        switch type {
            case .none:
                break
            case .disclosureIndicator:
                cell.accessoryView = UIImageView(assetIdentifier: .DisclosureIndicator)
                cell.accessoryView?.tintColor = disclosureIndicatorTintColor
            case .`switch`(let isOn, _):
                cell.selectionStyle  = .none
                let accessorySwitch  = UISwitch()
                accessorySwitch.isOn = isOn
                accessorySwitch.addAction(.valueChanged) { [weak self] sender in
                    guard let strongSelf = self else { return }
                    let accessory = strongSelf.sections[indexPath].accessory
                    if case .`switch`(_, let callback) = accessory {
                        callback?(sender)
                    }
                }
                cell.accessoryView = accessorySwitch
            case .checkbox(let isOn, _):
                cell.selectionStyle               = .none
                let checkbox                      = BEMCheckBox(frame: CGRect(x: 0, y: 0, width: 24, height: 24))
                checkbox.on                       = isOn
                checkbox.lineWidth                = 1
                checkbox.tintColor                = checkboxOffTintColor
                checkbox.onTintColor              = accessoryTintColor
                checkbox.onFillColor              = accessoryTintColor
                checkbox.onCheckColor             = .white
                checkbox.onAnimationType          = .fill
                checkbox.offAnimationType         = .fill
                checkbox.animationDuration        = 0.4
                checkbox.delegate                 = self
                checkbox.indexPath                = indexPath
                checkbox.isUserInteractionEnabled = false
                cell.accessoryView                = checkbox
            case .text(let text):
                let label           = UILabel()
                label.text          = text
                label.font          = accessoryFont
                label.textAlignment = .right
                label.textColor     = accessoryTextColor
                label.numberOfLines = 0
                label.sizeToFit()
                if accessoryTextMaxWidth != 0, label.frame.width > accessoryTextMaxWidth {
                    label.frame.size.width = accessoryTextMaxWidth
                }
                cell.accessoryView  = label
            case .custom(let view):
                cell.accessoryView = view
        }
    }

    // MARK: Handle Switch changes

    public func didTap(_ checkBox: BEMCheckBox) {
        if let indexPath = checkBox.indexPath {
            let accessory = sections[indexPath].accessory
            if case .checkbox(_, let callback) = accessory {
                callback?(checkBox)
            }
        }
    }
}

// MARK: Convenience API

extension DynamicTableView {
    /// A convenience property to create a single section table view.
    open var items: [DynamicTableModel] {
        get { return sections.first?.items ?? [] }
        set { sections = [Section(items: newValue)] }
    }

    /// A convenience method to access `UISwitch` at the specified index path.
    public func switchAccessoryView(at indexPath: IndexPath) -> UISwitch? {
        if let switchAccessoryView = cellForRow(at: indexPath)?.accessoryView as? UISwitch {
            return switchAccessoryView
        }

        return nil
    }

    /// A convenience method to access `BEMCheckBox` at the specified index path.
    public func checkboxAccessoryView(at indexPath: IndexPath) -> BEMCheckBox? {
        if let checkboxAccessoryView = cellForRow(at: indexPath)?.accessoryView as? BEMCheckBox {
            return checkboxAccessoryView
        }

        return nil
    }

    /// A convenience method to access `accessoryView` at the specified index path.
    public func accessoryView(at indexPath: IndexPath) -> UIView? {
        if let accessoryView = cellForRow(at: indexPath)?.accessoryView {
            return accessoryView
        }

        return nil
    }
}

// MARK: ReorderTableViewDelegate

extension DynamicTableView: ReorderTableViewDelegate {
    fileprivate static let ReorderTableViewDummyItemIdentifier = "_Xcore_ReorderTableView_Dummy_Item_Identifier_"

    // This method is called when starting the re-ording process. You insert a blank row object into your
    // data source and return the object you want to save for later. This method is only called once.
    open func saveObjectAndInsertBlankRow(at indexPath: IndexPath) -> Any {
        let item = sections[indexPath]
        sections[indexPath] = DynamicTableModel(userInfo: [DynamicTableView.ReorderTableViewDummyItemIdentifier: true])
        return item
    }

    // This method is called when the selected row is dragged to a new position. You simply update your
    // data source to reflect that the rows have switched places. This can be called multiple times
    // during the reordering process.
    open func draggedRow(from indexPath: IndexPath, toIndexPath: IndexPath) {
        sections.moveElement(from: indexPath, to: toIndexPath)
    }

    // This method is called when the selected row is released to its new position. The object is the same
    // object you returned in `saveObjectAndInsertBlankRow:atIndexPath:`. Simply update the data source so the
    // object is in its new position. You should do any saving/cleanup here.
    open func finishedDragging(from indexPath: IndexPath, toIndexPath: IndexPath, with object: Any) {
        items[toIndexPath.row] = object as! DynamicTableModel
        didMoveItem?(indexPath, toIndexPath, items[toIndexPath.row])
    }
}

// MARK: UIScrollViewDelegate Forward Calls

extension DynamicTableView {
    open override func responds(to aSelector: Selector!) -> Bool {
        if let delegate = _delegate, delegate.responds(to: aSelector) {
            return true
        }

        return super.responds(to: aSelector)
    }

    open override func forwardingTarget(for aSelector: Selector!) -> Any? {
        if let delegate = _delegate, delegate.responds(to: aSelector) {
            return _delegate
        }

        return super.forwardingTarget(for: aSelector)
    }
}

// MARK: Helper Extensions

import ObjectiveC

private struct AssociatedKey {
    static var bemCheckBoxIndexPath = "BEMCheckBoxIndexPath"
}

private extension BEMCheckBox {
    var indexPath: IndexPath? {
        get { return objc_getAssociatedObject(self, &AssociatedKey.bemCheckBoxIndexPath) as? IndexPath }
        set { objc_setAssociatedObject(self, &AssociatedKey.bemCheckBoxIndexPath, newValue, .OBJC_ASSOCIATION_RETAIN_NONATOMIC) }
    }
}<|MERGE_RESOLUTION|>--- conflicted
+++ resolved
@@ -38,22 +38,15 @@
     /// A boolean value to determine whether the content is centered in the table view. The default value is `false`.
     @objc open dynamic var isContentCentered = false
     /// A boolean value to determine whether the last table view cell separator is hidden. The default value is `false`.
-<<<<<<< HEAD
     @objc open dynamic var isLastCellSeparatorHidden = false
+
+    private var emptyTableFooterView = UIView()
     /// A boolean value to determine whether the empty table view cells are hidden. The default value is `false`.
     @objc open dynamic var emptyCellsHidden = false {
-        didSet { tableFooterView = emptyCellsHidden ? UIView(frame: .zero) : nil }
-=======
-    open dynamic var isLastCellSeparatorHidden = false
-
-    private var emptyTableFooterView = UIView()
-    /// A boolean value to determine whether the empty table view cells are hidden. The default value is `false`.
-    open dynamic var emptyCellsHidden = false {
         didSet {
             guard tableFooterView == emptyTableFooterView else { return }
             tableFooterView = emptyCellsHidden ? emptyTableFooterView : nil
         }
->>>>>>> 3ee7153e
     }
 
     fileprivate var configureCell: ((_ indexPath: IndexPath, _ cell: DynamicTableViewCell, _ item: DynamicTableModel) -> Void)?
