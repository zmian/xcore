//
// XCCollectionViewCell.swift
//
// Copyright © 2015 Zeeshan Mian
//
// Permission is hereby granted, free of charge, to any person obtaining a copy
// of this software and associated documentation files (the "Software"), to deal
// in the Software without restriction, including without limitation the rights
// to use, copy, modify, merge, publish, distribute, sublicense, and/or sell
// copies of the Software, and to permit persons to whom the Software is
// furnished to do so, subject to the following conditions:
//
// The above copyright notice and this permission notice shall be included in
// all copies or substantial portions of the Software.
//
// THE SOFTWARE IS PROVIDED "AS IS", WITHOUT WARRANTY OF ANY KIND, EXPRESS OR
// IMPLIED, INCLUDING BUT NOT LIMITED TO THE WARRANTIES OF MERCHANTABILITY,
// FITNESS FOR A PARTICULAR PURPOSE AND NONINFRINGEMENT. IN NO EVENT SHALL THE
// AUTHORS OR COPYRIGHT HOLDERS BE LIABLE FOR ANY CLAIM, DAMAGES OR OTHER
// LIABILITY, WHETHER IN AN ACTION OF CONTRACT, TORT OR OTHERWISE, ARISING FROM,
// OUT OF OR IN CONNECTION WITH THE SOFTWARE OR THE USE OR OTHER DEALINGS IN
// THE SOFTWARE.
//

import UIKit

open class XCCollectionViewCell: UICollectionViewCell {
    // MARK: - Init Methods

    public convenience init() {
        self.init(frame: .zero)
    }

    public override init(frame: CGRect) {
        super.init(frame: frame)
        commonInit()
    }

    public required init?(coder aDecoder: NSCoder) {
        super.init(coder: aDecoder)
        commonInit()
    }

    // MARK: - Setup Methods

    /// The default implementation of this method does nothing.
    ///
    /// Subclasses can override it to perform additional actions, for example, add
    /// new subviews or configure properties.
    ///
    /// This method is called when `self` is initialized using any of the relevant
    /// `init` methods.
    open func commonInit() {}
<<<<<<< HEAD
}

// MARK: FlexLayout

extension XCCollectionViewCell {
    open override func apply(_ layoutAttributes: UICollectionViewLayoutAttributes) {
        super.apply(layoutAttributes)
        guard let flexLayoutAttributes = layoutAttributes as? UICollectionViewFlexLayoutAttributes else {
            return
        }
        contentView.roundCorners(flexLayoutAttributes.corners, radius: flexLayoutAttributes.cornerRadius)
=======

    /// A boolean value that indicates whether the cell resist dimming its content
    /// view.
    ///
    /// The default value is `false`.
    open var resistsDimming: Bool {
        return false
    }
}

// MARK: - Dim

extension XCCollectionViewCell {
    @objc open override func preferredLayoutAttributesFitting(_ layoutAttributes: UICollectionViewLayoutAttributes) -> UICollectionViewLayoutAttributes {
        guard let attributes = super.preferredLayoutAttributesFitting(layoutAttributes) as? CollectionViewFlexLayout.Attributes else {
            return super.preferredLayoutAttributesFitting(layoutAttributes)
        }
        attributes.alpha = (attributes.shouldDim && !resistsDimming) ? 0.5 : 1
        alpha = attributes.alpha
        return attributes
    }

    @objc open override func apply(_ layoutAttributes: UICollectionViewLayoutAttributes) {
        super.apply(layoutAttributes)
        guard let layoutAttributes = layoutAttributes as? CollectionViewFlexLayout.Attributes else { return }
        alpha = (layoutAttributes.shouldDim && !resistsDimming) ? 0.5 : 1
>>>>>>> 70dcbff7
    }
}<|MERGE_RESOLUTION|>--- conflicted
+++ resolved
@@ -51,19 +51,6 @@
     /// This method is called when `self` is initialized using any of the relevant
     /// `init` methods.
     open func commonInit() {}
-<<<<<<< HEAD
-}
-
-// MARK: FlexLayout
-
-extension XCCollectionViewCell {
-    open override func apply(_ layoutAttributes: UICollectionViewLayoutAttributes) {
-        super.apply(layoutAttributes)
-        guard let flexLayoutAttributes = layoutAttributes as? UICollectionViewFlexLayoutAttributes else {
-            return
-        }
-        contentView.roundCorners(flexLayoutAttributes.corners, radius: flexLayoutAttributes.cornerRadius)
-=======
 
     /// A boolean value that indicates whether the cell resist dimming its content
     /// view.
@@ -90,6 +77,17 @@
         super.apply(layoutAttributes)
         guard let layoutAttributes = layoutAttributes as? CollectionViewFlexLayout.Attributes else { return }
         alpha = (layoutAttributes.shouldDim && !resistsDimming) ? 0.5 : 1
->>>>>>> 70dcbff7
+    }
+}
+
+// MARK: FlexLayout
+
+extension XCCollectionViewCell {
+    open override func apply(_ layoutAttributes: UICollectionViewLayoutAttributes) {
+        super.apply(layoutAttributes)
+        guard let flexLayoutAttributes = layoutAttributes as? UICollectionViewFlexLayoutAttributes else {
+            return
+        }
+        contentView.roundCorners(flexLayoutAttributes.corners, radius: flexLayoutAttributes.cornerRadius)
     }
 }