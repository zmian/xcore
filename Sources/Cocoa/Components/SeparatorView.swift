--- conflicted
+++ resolved
@@ -27,19 +27,15 @@
 extension SeparatorView {
     public enum Style: Equatable {
         case plain
+        case dot(spacing: Float)
         case pattern(value: [Float])
 
         public static var dot: Style {
-            return .pattern(value: [0, 5])
-        }
-
-<<<<<<< HEAD
-        public static var dotted: Style {
-            return .pattern(value: [0.001, 6])
-=======
+            return .dot(spacing: 1.5)
+        }
+
         public static var dash: Style {
             return .pattern(value: [2, 5])
->>>>>>> 0b10015d
         }
     }
 }
@@ -106,6 +102,7 @@
         if style == .plain {
             width /= 2.0
         }
+        guard width > 0 else { return defaultThickness }
         return width
     }
 
@@ -155,7 +152,6 @@
         }
         shapeLayer.strokeColor = self.backgroundColor?.cgColor
         lineCap = .round
-        updatePattern()
     }
 
     private func updatePath() {
@@ -167,12 +163,18 @@
         path.addLine(to: end)
         shapeLayer.path = path
         shapeLayer.lineWidth = patternLineWidth
+        updatePattern()
     }
 
     private func updatePattern() {
         switch style {
             case .plain:
                 shapeLayer.lineDashPattern = nil
+            case .dot(let spacing):
+                shapeLayer.lineDashPattern = [
+                    NSNumber(value: 0.001),
+                    NSNumber(value: spacing * Float(patternLineWidth) * 2.0)
+                ]
             case .pattern(let value):
                 shapeLayer.lineDashPattern = value.map { NSNumber(value: $0) }
         }
@@ -182,7 +184,7 @@
         switch style {
             case .plain:
                 return onePixel
-            case .pattern:
+            case .pattern, .dot:
                 return 2
         }
     }
