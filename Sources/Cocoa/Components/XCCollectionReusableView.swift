--- conflicted
+++ resolved
@@ -94,19 +94,6 @@
     }
 }
 
-<<<<<<< HEAD
-// MARK: FlexLayout
-
-extension XCCollectionReusableView {
-    open override func apply(_ layoutAttributes: UICollectionViewLayoutAttributes) {
-        super.apply(layoutAttributes)
-        guard let flexLayoutAttributes = layoutAttributes as? UICollectionViewFlexLayoutAttributes else {
-            return
-        }
-        roundCorners(flexLayoutAttributes.corners, radius: flexLayoutAttributes.cornerRadius)
-    }
-}
-=======
 // MARK: - Dim
 
 extension XCCollectionReusableView {
@@ -125,4 +112,15 @@
         alpha = (layoutAttributes.shouldDim && !resistsDimming) ? 0.5 : 1
     }
 }
->>>>>>> 70dcbff7
+
+// MARK: FlexLayout
+
+extension XCCollectionReusableView {
+    open override func apply(_ layoutAttributes: UICollectionViewLayoutAttributes) {
+        super.apply(layoutAttributes)
+        guard let flexLayoutAttributes = layoutAttributes as? UICollectionViewFlexLayoutAttributes else {
+            return
+        }
+        roundCorners(flexLayoutAttributes.corners, radius: flexLayoutAttributes.cornerRadius)
+    }
+}
