//
// XCComposedCollectionViewController.swift
//
// Copyright © 2014 Zeeshan Mian
//
// Permission is hereby granted, free of charge, to any person obtaining a copy
// of this software and associated documentation files (the "Software"), to deal
// in the Software without restriction, including without limitation the rights
// to use, copy, modify, merge, publish, distribute, sublicense, and/or sell
// copies of the Software, and to permit persons to whom the Software is
// furnished to do so, subject to the following conditions:
//
// The above copyright notice and this permission notice shall be included in
// all copies or substantial portions of the Software.
//
// THE SOFTWARE IS PROVIDED "AS IS", WITHOUT WARRANTY OF ANY KIND, EXPRESS OR
// IMPLIED, INCLUDING BUT NOT LIMITED TO THE WARRANTIES OF MERCHANTABILITY,
// FITNESS FOR A PARTICULAR PURPOSE AND NONINFRINGEMENT. IN NO EVENT SHALL THE
// AUTHORS OR COPYRIGHT HOLDERS BE LIABLE FOR ANY CLAIM, DAMAGES OR OTHER
// LIABILITY, WHETHER IN AN ACTION OF CONTRACT, TORT OR OTHERWISE, ARISING FROM,
// OUT OF OR IN CONNECTION WITH THE SOFTWARE OR THE USE OR OTHER DEALINGS IN
// THE SOFTWARE.
//

import UIKit

public extension XCComposedCollectionViewController {
    struct LayoutType {
        static let feed = LayoutType(layout: UICollectionViewFlexLayout(), adaptor: XCCollectionViewFlexLayoutAdaptor.self)
        static let `default` = LayoutType(layout: UICollectionViewFlowLayout(), adaptor: XCCollectionViewFlowLayoutAdaptor.self)

        var layout: UICollectionViewLayout
        var adaptor: XCComposedCollectionViewLayoutAdaptor.Type
    }
}

open class XCComposedCollectionViewController: UIViewController {
    public private(set) var collectionViewConstraints: NSLayoutConstraint.Edges!

    open var layoutType: LayoutType {
        return .default
    }

    /// The layout object `UICollectionView` uses to render itself.
    ///
    /// The layout can be changed to any subclass of `UICollectionViewLayout`.
<<<<<<< HEAD
    /// However, the layout must be set before accessing `collectionView` to ensure that it is applied correctly.
    /// The default value is `UICollectionViewFlowLayout`.
    open lazy var layout: UICollectionViewLayout = {
        return layoutType.layout
    }()

    open lazy var layoutAdaptor: XCComposedCollectionViewLayoutAdaptor = {
        return layoutType.adaptor.init(dataSource: composedDataSource)
=======
    /// However, the layout must be set before accessing `collectionView` to ensure
    /// that it is applied correctly.
    ///
    /// The default value is `XCCollectionViewFlowLayout`.
    open var layout: UICollectionViewLayout = {
        XCCollectionViewFlowLayout()
>>>>>>> 031a26e2
    }()

    open lazy var collectionView: UICollectionView = {
        XCCollectionView(frame: .zero, collectionViewLayout: self.layout)
    }()

    /// The distance that the collectionView is inset from the enclosing view.
    ///
    /// The default value is `0`.
    @objc open dynamic var contentInset: UIEdgeInsets = 0 {
        didSet {
            collectionViewConstraints.update(from: contentInset)
        }
    }

    // MARK: - DataSources

    private let _composedDataSource = XCCollectionViewComposedDataSource()
    open var composedDataSource: XCCollectionViewComposedDataSource {
        return _composedDataSource
    }

    open override func viewDidLoad() {
        super.viewDidLoad()

        collectionView.apply {
            composedDataSource.dataSources = dataSources(for: $0)
            $0.dataSource = composedDataSource
            $0.delegate = layoutAdaptor

            view.addSubview($0)
            collectionViewConstraints = NSLayoutConstraint.Edges(
                $0.anchor.edges.equalToSuperview().inset(contentInset).constraints
            )
        }
    }

    open func dataSources(for collectionView: UICollectionView) -> [XCCollectionViewDataSource] {
        return []
    }

    open func scrollToTop(animated: Bool = true) {
        collectionView.scrollToTop(animated: animated)
    }

    deinit {
        #if DEBUG
        Console.info("\(self) deinit")
        #endif
    }
}

extension XCComposedCollectionViewController {
    /// Scrolls to the given `dataSource` in the collection view.
    ///
    /// - Parameters:
    ///   - dataSource: The data source to which collection view should scroll to.
    ///   - animated: `true` to animate the transition at a constant velocity to the
    ///               data source, `false` to make the transition immediate. The
    ///               default value is `true`.
    /// - Returns: `true` if successful; otherwise, `false`.
    @discardableResult
    public func scroll(to dataSource: XCCollectionViewDataSource, animated: Bool = true) -> Bool {
        let contentSize = collectionView.collectionViewLayout.collectionViewContentSize

        guard
            contentSize.height > 0,
            let dataSourceOffset = dataSource.frameInCollectionView?.origin.y,
            let dataSourceHeight = dataSource.frameInCollectionView?.size.height
        else {
            return false
        }

        let midDataSourceDeltaOffset: CGFloat = max((collectionView.frame.size.height - dataSourceHeight) / 2.0, 0.0)
        setDataSourceOffset(dataSourceOffset, midDataSourceDeltaOffset: midDataSourceDeltaOffset, animated: animated)
        return true
    }

    /// Sets the offset from the content view’s origin that corresponds to the data
    /// source origin.
    ///
    /// - Parameters:
    ///   - dataSourceOffset: A point that is offset from the content view’s origin.
    ///   - midDataSourceDeltaOffset: The offset of the middle of the data source
    ///                               delta. The default value is `0`.
    ///   - animated: `true` to animate the transition at a constant velocity to the
    ///               new offset, `false` to make the transition immediate. The
    ///               default value is `true`.
    public func setDataSourceOffset(_ dataSourceOffset: CGFloat, midDataSourceDeltaOffset: CGFloat = 0, animated: Bool = true) {
        let contentSize = collectionView.collectionViewLayout.collectionViewContentSize
        let offset = collectionView.adjustedContentInset
        let newOffset = CGPoint(
            x: 0,
            y: min(
                contentSize.height - collectionView.frame.height + offset.bottom,
                max(
                    dataSourceOffset - offset.top - .maximumPadding - midDataSourceDeltaOffset,
                    -offset.top
                )
            )
        )
        collectionView.setContentOffset(newOffset, animated: animated)
    }
}<|MERGE_RESOLUTION|>--- conflicted
+++ resolved
@@ -44,7 +44,6 @@
     /// The layout object `UICollectionView` uses to render itself.
     ///
     /// The layout can be changed to any subclass of `UICollectionViewLayout`.
-<<<<<<< HEAD
     /// However, the layout must be set before accessing `collectionView` to ensure that it is applied correctly.
     /// The default value is `UICollectionViewFlowLayout`.
     open lazy var layout: UICollectionViewLayout = {
@@ -53,14 +52,6 @@
 
     open lazy var layoutAdaptor: XCComposedCollectionViewLayoutAdaptor = {
         return layoutType.adaptor.init(dataSource: composedDataSource)
-=======
-    /// However, the layout must be set before accessing `collectionView` to ensure
-    /// that it is applied correctly.
-    ///
-    /// The default value is `XCCollectionViewFlowLayout`.
-    open var layout: UICollectionViewLayout = {
-        XCCollectionViewFlowLayout()
->>>>>>> 031a26e2
     }()
 
     open lazy var collectionView: UICollectionView = {
