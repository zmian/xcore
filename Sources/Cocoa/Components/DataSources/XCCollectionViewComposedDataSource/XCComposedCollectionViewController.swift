//
// XCComposedCollectionViewController.swift
//
// Copyright © 2014 Zeeshan Mian
//
// Permission is hereby granted, free of charge, to any person obtaining a copy
// of this software and associated documentation files (the "Software"), to deal
// in the Software without restriction, including without limitation the rights
// to use, copy, modify, merge, publish, distribute, sublicense, and/or sell
// copies of the Software, and to permit persons to whom the Software is
// furnished to do so, subject to the following conditions:
//
// The above copyright notice and this permission notice shall be included in
// all copies or substantial portions of the Software.
//
// THE SOFTWARE IS PROVIDED "AS IS", WITHOUT WARRANTY OF ANY KIND, EXPRESS OR
// IMPLIED, INCLUDING BUT NOT LIMITED TO THE WARRANTIES OF MERCHANTABILITY,
// FITNESS FOR A PARTICULAR PURPOSE AND NONINFRINGEMENT. IN NO EVENT SHALL THE
// AUTHORS OR COPYRIGHT HOLDERS BE LIABLE FOR ANY CLAIM, DAMAGES OR OTHER
// LIABILITY, WHETHER IN AN ACTION OF CONTRACT, TORT OR OTHERWISE, ARISING FROM,
// OUT OF OR IN CONNECTION WITH THE SOFTWARE OR THE USE OR OTHER DEALINGS IN
// THE SOFTWARE.
//

import UIKit

public extension XCComposedCollectionViewController {
    enum LayoutType {
        case feed
        case `default`
    }
}

open class XCComposedCollectionViewController: UIViewController {
    public private(set) var collectionViewConstraints: NSLayoutConstraint.Edges!

    open var layoutType: LayoutType {
        return .default
    }

    /// The layout object `UICollectionView` uses to render itself.
    /// The layout can be changed to any subclass of `UICollectionViewLayout`.
    /// However, the layout must be set before accessing `collectionView` to ensure that it is applied correctly.
    /// The default value is `UICollectionViewFlowLayout`.
    open lazy var layout: UICollectionViewLayout = {
        switch layoutType {
            case .feed:
                return UICollectionViewFlexLayout()
            case .default:
                return UICollectionViewFlowLayout()
        }
    }()

    open lazy var collectionView: UICollectionView = {
        XCCollectionView(frame: .zero, collectionViewLayout: self.layout)
    }()

    /// The distance that the collectionView is inset from the enclosing view.
    ///
    /// The default value is `0`.
    @objc open dynamic var contentInset: UIEdgeInsets = 0 {
        didSet {
            collectionViewConstraints.update(from: contentInset)
        }
    }

    // MARK: - DataSources

    private let _composedDataSource = XCCollectionViewComposedDataSource()
    open var composedDataSource: XCCollectionViewComposedDataSource {
        return _composedDataSource
    }

    open override func viewDidLoad() {
        super.viewDidLoad()

        collectionView.apply {
            composedDataSource.dataSources = dataSources(for: $0)
            $0.dataSource = composedDataSource
            $0.delegate = self

            view.addSubview($0)
            collectionViewConstraints = NSLayoutConstraint.Edges(
                $0.anchor.edges.equalToSuperview().inset(contentInset).constraints
            )
        }
    }

    open func dataSources(for collectionView: UICollectionView) -> [XCCollectionViewDataSource] {
        return []
    }

    open func scrollToTop(animated: Bool = true) {
        collectionView.scrollToTop(animated: animated)
    }

    deinit {
        #if DEBUG
        Console.info("\(self) deinit")
        #endif
    }
}

// MARK: - UICollectionViewDelegate

extension XCComposedCollectionViewController {
    open func collectionView(_ collectionView: UICollectionView, didSelectItemAt indexPath: IndexPath) {
        composedDataSource.collectionView(collectionView, didSelectItemAt: indexPath)
    }

    open func collectionView(_ collectionView: UICollectionView, willDisplay cell: UICollectionViewCell, forItemAt indexPath: IndexPath) {
        return composedDataSource.collectionView(collectionView, willDisplay: cell, forItemAt: indexPath)
    }

    open func collectionView(_ collectionView: UICollectionView, willDisplaySupplementaryView view: UICollectionReusableView, forElementKind elementKind: String, at indexPath: IndexPath) {
        return composedDataSource.collectionView(collectionView, willDisplaySupplementaryView: view, forElementKind: elementKind, at: indexPath)
    }

    open func collectionView(_ collectionView: UICollectionView, didEndDisplaying cell: UICollectionViewCell, forItemAt indexPath: IndexPath) {
        return composedDataSource.collectionView(collectionView, didEndDisplaying: cell, forItemAt: indexPath)
    }

    open func collectionView(_ collectionView: UICollectionView, didEndDisplayingSupplementaryView view: UICollectionReusableView, forElementOfKind elementKind: String, at indexPath: IndexPath) {
        return composedDataSource.collectionView(collectionView, didEndDisplayingSupplementaryView: view, forElementOfKind: elementKind, at: indexPath)
    }
}

// MARK: - UICollectionViewDelegateFlowLayout

extension XCComposedCollectionViewController: UICollectionViewDelegateFlowLayout {
    open func collectionView(_ collectionView: UICollectionView, layout collectionViewLayout: UICollectionViewLayout, sizeForItemAt indexPath: IndexPath) -> CGSize {
        let availableWidth = composedDataSource.collectionView(collectionView, availableWidthForSectionAt: indexPath.section)
        return composedDataSource.collectionView(collectionView, sizeForItemAt: indexPath, availableWidth: availableWidth)
    }

    open func collectionView(_ collectionView: UICollectionView, layout collectionViewLayout: UICollectionViewLayout, insetForSectionAt section: Int) -> UIEdgeInsets {
        return composedDataSource.collectionView(collectionView, insetForSectionAt: section)
    }

    open func collectionView(_ collectionView: UICollectionView, layout collectionViewLayout: UICollectionViewLayout, minimumLineSpacingForSectionAt section: Int) -> CGFloat {
        return composedDataSource.collectionView(collectionView, minimumLineSpacingForSectionAt: section)
    }

    open func collectionView(_ collectionView: UICollectionView, layout collectionViewLayout: UICollectionViewLayout, minimumInteritemSpacingForSectionAt section: Int) -> CGFloat {
        return composedDataSource.collectionView(collectionView, minimumInteritemSpacingForSectionAt: section)
    }

    open func collectionView(_ collectionView: UICollectionView, layout collectionViewLayout: UICollectionViewLayout, referenceSizeForHeaderInSection section: Int) -> CGSize {
        let availableWidth = composedDataSource.collectionView(collectionView, availableWidthForSectionAt: section)
        return composedDataSource.collectionView(collectionView, sizeForHeaderInSection: section, availableWidth: availableWidth)
    }

    open func collectionView(_ collectionView: UICollectionView, layout collectionViewLayout: UICollectionViewLayout, referenceSizeForFooterInSection section: Int) -> CGSize {
        let availableWidth = composedDataSource.collectionView(collectionView, availableWidthForSectionAt: section)
        return composedDataSource.collectionView(collectionView, sizeForFooterInSection: section, availableWidth: availableWidth)
    }
}

// MARK: UICollectionViewDelegateFlexLayout

extension XCComposedCollectionViewController: UICollectionViewDelegateFlexLayout {
    open func collectionView(_ collectionView: UICollectionView, layout collectionViewLayout: UICollectionViewFlexLayout, heightForItemAt indexPath: IndexPath, width: CGFloat) -> CGFloat {
        return composedDataSource.collectionView(collectionView, sizeForItemAt: indexPath, availableWidth: width).height
    }

<<<<<<< HEAD
    open func collectionView(_ collectionView: UICollectionView, layout collectionViewLayout: UICollectionViewFlexLayout, heightForHeaderInSection section: Int, width: CGFloat) -> CGFloat {
        return composedDataSource.collectionView(collectionView, sizeForHeaderInSection: section, availableWidth: width).height
    }
    
    open func collectionView(_ collectionView: UICollectionView, layout collectionViewLayout: UICollectionViewFlexLayout, heightForFooterInSection section: Int, width: CGFloat) -> CGFloat {
        return composedDataSource.collectionView(collectionView, sizeForFooterInSection: section, availableWidth: width).height
    }
=======
    // MARK: - Lifecycle
>>>>>>> 58cdc63b

    open func collectionView(_ collectionView: UICollectionView, layout collectionViewLayout: UICollectionViewFlexLayout, verticalSpacingBetweenSectionAt section: Int, and nextSection: Int) -> CGFloat {
        return .defaultPadding
    }

    open func collectionView(_ collectionView: UICollectionView, layout collectionViewLayout: UICollectionViewFlexLayout, marginForSectionAt section: Int) -> UIEdgeInsets {
        return composedDataSource.collectionView(collectionView, marginForSectionAt: section)
    }

    open func collectionView(_ collectionView: UICollectionView, layout collectionViewLayout: UICollectionViewFlexLayout, isShadowEnabledAt section: Int) -> Bool {
        return composedDataSource.collectionView(collectionView, isShadowEnabledForSectionAt: section)
    }

    open func collectionView(_ collectionView: UICollectionView, layout collectionViewLayout: UICollectionViewFlexLayout, cornerRadiusAt section: Int) -> CGFloat {
        return composedDataSource.collectionView(collectionView, cornerRadiusForSectionAt: section)
    }

    open func collectionView(_ collectionView: UICollectionView, layout collectionViewLayout: UICollectionViewFlexLayout, paddingForSectionAt section: Int) -> UIEdgeInsets {
        return 0
    }

    open func collectionView(_ collectionView: UICollectionView, layout collectionViewLayout: UICollectionViewFlexLayout, verticalSpacingBetweenItemAt indexPath: IndexPath, and nextIndexPath: IndexPath) -> CGFloat {
        return 0
    }

    open func collectionView(_ collectionView: UICollectionView, layout collectionViewLayout: UICollectionViewFlexLayout, marginForItemAt indexPath: IndexPath) -> UIEdgeInsets {
        return 0
    }

    open func collectionView(_ collectionView: UICollectionView, layout collectionViewLayout: UICollectionViewFlexLayout, paddingForItemAt indexPath: IndexPath) -> UIEdgeInsets {
        return 0
    }

    open func collectionView(_ collectionView: UICollectionView, layout collectionViewLayout: UICollectionViewFlexLayout, zIndexForItemAt indexPath: IndexPath) -> Int {
        return 0
    }
}

extension XCComposedCollectionViewController {
    /// Scrolls to the given `dataSource` in the collection view.
    ///
    /// - Parameters:
    ///   - dataSource: The data source to which collection view should scroll to.
    ///   - animated: `true` to animate the transition at a constant velocity to the
    ///               data source, `false` to make the transition immediate. The
    ///               default value is `true`.
    /// - Returns: `true` if successful; otherwise, `false`.
    @discardableResult
    public func scroll(to dataSource: XCCollectionViewDataSource, animated: Bool = true) -> Bool {
        let contentSize = collectionView.collectionViewLayout.collectionViewContentSize

        guard
            contentSize.height > 0,
            let dataSourceOffset = dataSource.frameInCollectionView?.origin.y,
            let dataSourceHeight = dataSource.frameInCollectionView?.size.height
        else {
            return false
        }

        let midDataSourceDeltaOffset: CGFloat = max((collectionView.frame.size.height - dataSourceHeight) / 2.0, 0.0)
        setDataSourceOffset(dataSourceOffset, midDataSourceDeltaOffset: midDataSourceDeltaOffset, animated: animated)
        return true
    }

    /// Sets the offset from the content view’s origin that corresponds to the data
    /// source origin.
    ///
    /// - Parameters:
    ///   - dataSourceOffset: A point that is offset from the content view’s origin.
    ///   - midDataSourceDeltaOffset: The offset of the middle of the data source
    ///                               delta. The default value is `0`.
    ///   - animated: `true` to animate the transition at a constant velocity to the
    ///               new offset, `false` to make the transition immediate. The
    ///               default value is `true`.
    public func setDataSourceOffset(_ dataSourceOffset: CGFloat, midDataSourceDeltaOffset: CGFloat = 0, animated: Bool = true) {
        let contentSize = collectionView.collectionViewLayout.collectionViewContentSize
        let offset = collectionView.adjustedContentInset
        let newOffset = CGPoint(
            x: 0,
            y: min(
                contentSize.height - collectionView.frame.height + offset.bottom,
                max(
                    dataSourceOffset - offset.top - .maximumPadding - midDataSourceDeltaOffset,
                    -offset.top
                )
            )
        )
        collectionView.setContentOffset(newOffset, animated: animated)
    }
}<|MERGE_RESOLUTION|>--- conflicted
+++ resolved
@@ -163,7 +163,6 @@
         return composedDataSource.collectionView(collectionView, sizeForItemAt: indexPath, availableWidth: width).height
     }
 
-<<<<<<< HEAD
     open func collectionView(_ collectionView: UICollectionView, layout collectionViewLayout: UICollectionViewFlexLayout, heightForHeaderInSection section: Int, width: CGFloat) -> CGFloat {
         return composedDataSource.collectionView(collectionView, sizeForHeaderInSection: section, availableWidth: width).height
     }
@@ -171,9 +170,6 @@
     open func collectionView(_ collectionView: UICollectionView, layout collectionViewLayout: UICollectionViewFlexLayout, heightForFooterInSection section: Int, width: CGFloat) -> CGFloat {
         return composedDataSource.collectionView(collectionView, sizeForFooterInSection: section, availableWidth: width).height
     }
-=======
-    // MARK: - Lifecycle
->>>>>>> 58cdc63b
 
     open func collectionView(_ collectionView: UICollectionView, layout collectionViewLayout: UICollectionViewFlexLayout, verticalSpacingBetweenSectionAt section: Int, and nextSection: Int) -> CGFloat {
         return .defaultPadding
