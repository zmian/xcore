//
// XCCollectionViewComposedDataSource.swift
//
// Copyright © 2014 Xcore
//
// Permission is hereby granted, free of charge, to any person obtaining a copy
// of this software and associated documentation files (the "Software"), to deal
// in the Software without restriction, including without limitation the rights
// to use, copy, modify, merge, publish, distribute, sublicense, and/or sell
// copies of the Software, and to permit persons to whom the Software is
// furnished to do so, subject to the following conditions:
//
// The above copyright notice and this permission notice shall be included in
// all copies or substantial portions of the Software.
//
// THE SOFTWARE IS PROVIDED "AS IS", WITHOUT WARRANTY OF ANY KIND, EXPRESS OR
// IMPLIED, INCLUDING BUT NOT LIMITED TO THE WARRANTIES OF MERCHANTABILITY,
// FITNESS FOR A PARTICULAR PURPOSE AND NONINFRINGEMENT. IN NO EVENT SHALL THE
// AUTHORS OR COPYRIGHT HOLDERS BE LIABLE FOR ANY CLAIM, DAMAGES OR OTHER
// LIABILITY, WHETHER IN AN ACTION OF CONTRACT, TORT OR OTHERWISE, ARISING FROM,
// OUT OF OR IN CONNECTION WITH THE SOFTWARE OR THE USE OR OTHER DEALINGS IN
// THE SOFTWARE.
//

import UIKit

<<<<<<< HEAD
// MARK: - XCCollectionView

final class XCCollectionView: UICollectionView {
    override func reloadData() {
=======
final public class XCCollectionView: UICollectionView {
    private var _reloadDataPrecondition: () -> Bool = { true }

    /// Checks a necessary condition for `reloadData`.
    ///
    /// This method is invoked before any `reloadData` calls are made. This must
    /// return `true` for the reload data call to be made.
    ///
    /// The default value is `true`.
    public func reloadDataPrecondition(_ condition: @autoclosure @escaping () -> Bool) {
        _reloadDataPrecondition = condition
    }

    public override func reloadData() {
        guard _reloadDataPrecondition() else {
            return
        }

>>>>>>> 62f3bd50
        RunLoop.cancelPreviousPerformRequests(withTarget: self, selector: #selector(xcReloadData), object: nil)
        perform(#selector(xcReloadData), with: nil, afterDelay: 0.03)
    }

    @objc
    private func xcReloadData() {
        super.reloadData()
        collectionViewLayout.invalidateLayout()
    }

    deinit {
        RunLoop.cancelPreviousPerformRequests(withTarget: self, selector: #selector(xcReloadData), object: nil)
    }
}

// MARK: - XCCollectionViewComposedDataSource

open class XCCollectionViewComposedDataSource: XCCollectionViewDataSource, ExpressibleByArrayLiteral {
    private var dataSourceIndex = DataSourceIndex<XCCollectionViewDataSource>()

    open var dataSources = [XCCollectionViewDataSource]()

    public override init() {
        super.init()
    }

    public init(dataSources: [XCCollectionViewDataSource]) {
        super.init()
        self.dataSources = dataSources
    }

    public required convenience init(arrayLiteral elements: XCCollectionViewDataSource...) {
        self.init(dataSources: elements)
    }

    // MARK: - Public Interface

    /// Adds a new data source at the end of the array.
    open func add(_ dataSource: XCCollectionViewDataSource) {
        dataSources.append(dataSource)
    }

    open func remove(_ dataSource: XCCollectionViewDataSource) {
        guard let index = dataSources.firstIndex(of: dataSource) else {
            return
        }

        dataSources.remove(at: index)
    }

    open func index(for section: Int) -> DataSource<XCCollectionViewDataSource> {
        let ds = dataSourceIndex[section]
        return DataSource(dataSource: ds.dataSource, globalSection: section, localSection: ds.localSection)
    }

    // MARK: - Layout Attributes

    open override func collectionView(_ collectionView: UICollectionView, itemAttributesAt indexPath: IndexPath) -> CGSize? {
        let (dataSource, localSection) = dataSourceIndex[indexPath.section]
        let localIndexPath = IndexPath(item: indexPath.item, section: localSection)
        return dataSource.collectionView(collectionView, itemAttributesAt: localIndexPath)
    }

    open override func collectionView(_ collectionView: UICollectionView, headerAttributesForSectionAt section: Int) -> (enabled: Bool, size: CGSize?) {
        let (dataSource, localSection) = dataSourceIndex[section]
        return dataSource.collectionView(collectionView, headerAttributesForSectionAt: localSection)
    }

    open override func collectionView(_ collectionView: UICollectionView, footerAttributesForSectionAt section: Int) -> (enabled: Bool, size: CGSize?) {
        let (dataSource, localSection) = dataSourceIndex[section]
        return dataSource.collectionView(collectionView, footerAttributesForSectionAt: localSection)
    }
}

// MARK: - UICollectionViewDataSource

extension XCCollectionViewComposedDataSource {
    open override func numberOfSections(in collectionView: UICollectionView) -> Int {
        var numberOfSections = 0
        let dataSourcesCount = dataSources.count

        for i in 0..<dataSourcesCount {
            let dataSource = dataSources[i]
            var dataSourceSections = dataSource.numberOfSections(in: collectionView)
            var localSection = 0

            dataSources[i].globalSection = numberOfSections
            while dataSourceSections > 0 {
                dataSourceIndex[numberOfSections] = (dataSources[i], localSection)
                localSection += 1
                numberOfSections += 1
                dataSourceSections -= 1
            }
        }

        return numberOfSections
    }

    open override func collectionView(_ collectionView: UICollectionView, numberOfItemsInSection section: Int) -> Int {
        let (dataSource, localSection) = dataSourceIndex[section]
        return dataSource.collectionView(collectionView, numberOfItemsInSection: localSection)
    }

    open override func collectionView(_ collectionView: UICollectionView, cellForItemAt indexPath: IndexPath) -> UICollectionViewCell {
        let (dataSource, localSection) = dataSourceIndex[indexPath.section]
        let localIndexPath = IndexPath(item: indexPath.item, section: localSection)
        return dataSource.collectionView(collectionView, cellForItemAt: localIndexPath)
    }

    open override func collectionView(_ collectionView: UICollectionView, viewForHeaderInSectionAt indexPath: IndexPath) -> UICollectionReusableView? {
        let (dataSource, localSection) = dataSourceIndex[indexPath.section]
        let localIndexPath = IndexPath(item: indexPath.item, section: localSection)
        return dataSource.collectionView(collectionView, viewForHeaderInSectionAt: localIndexPath)
    }
    
    open override func collectionView(_ collectionView: UICollectionView, viewForFooterInSectionAt indexPath: IndexPath) -> UICollectionReusableView? {
        let (dataSource, localSection) = dataSourceIndex[indexPath.section]
        let localIndexPath = IndexPath(item: indexPath.item, section: localSection)
        return dataSource.collectionView(collectionView, viewForFooterInSectionAt: localIndexPath)
    }
}

extension XCCollectionViewComposedDataSource {
    open override func collectionView(_ collectionView: UICollectionView, didSelectItemAt indexPath: IndexPath) {
        let (dataSource, localSection) = dataSourceIndex[indexPath.section]
        let localIndexPath = IndexPath(item: indexPath.item, section: localSection)
        dataSource.collectionView(collectionView, didSelectItemAt: localIndexPath)
    }

    open override func collectionView(_ collectionView: UICollectionView, willDisplay cell: UICollectionViewCell, forItemAt indexPath: IndexPath) {
        let (dataSource, localSection) = dataSourceIndex[indexPath.section]
        let localIndexPath = IndexPath(item: indexPath.item, section: localSection)
        return dataSource.collectionView(collectionView, willDisplay: cell, forItemAt: localIndexPath)
    }

    open override func collectionView(_ collectionView: UICollectionView, willDisplaySupplementaryView view: UICollectionReusableView, forElementKind elementKind: String, at indexPath: IndexPath) {
        let (dataSource, localSection) = dataSourceIndex[indexPath.section]
        let localIndexPath = IndexPath(item: indexPath.item, section: localSection)
        return dataSource.collectionView(collectionView, willDisplaySupplementaryView: view, forElementKind: elementKind, at: localIndexPath)
    }

    open override func collectionView(_ collectionView: UICollectionView, didEndDisplaying cell: UICollectionViewCell, forItemAt indexPath: IndexPath) {
        let (dataSource, localSection) = dataSourceIndex[indexPath.section]
        let localIndexPath = IndexPath(item: indexPath.item, section: localSection)
        return dataSource.collectionView(collectionView, didEndDisplaying: cell, forItemAt: localIndexPath)
    }

    open override func collectionView(_ collectionView: UICollectionView, didEndDisplayingSupplementaryView view: UICollectionReusableView, forElementOfKind elementKind: String, at indexPath: IndexPath) {
        let (dataSource, localSection) = dataSourceIndex[indexPath.section]
        let localIndexPath = IndexPath(item: indexPath.item, section: localSection)
        return dataSource.collectionView(collectionView, didEndDisplayingSupplementaryView: view, forElementOfKind: elementKind, at: localIndexPath)
    }
}<|MERGE_RESOLUTION|>--- conflicted
+++ resolved
@@ -24,12 +24,6 @@
 
 import UIKit
 
-<<<<<<< HEAD
-// MARK: - XCCollectionView
-
-final class XCCollectionView: UICollectionView {
-    override func reloadData() {
-=======
 final public class XCCollectionView: UICollectionView {
     private var _reloadDataPrecondition: () -> Bool = { true }
 
@@ -48,7 +42,6 @@
             return
         }
 
->>>>>>> 62f3bd50
         RunLoop.cancelPreviousPerformRequests(withTarget: self, selector: #selector(xcReloadData), object: nil)
         perform(#selector(xcReloadData), with: nil, afterDelay: 0.03)
     }
