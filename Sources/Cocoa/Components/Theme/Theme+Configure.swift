--- conflicted
+++ resolved
@@ -110,38 +110,7 @@
         UISearchBar.appearance().placeholderTextColor = current.textColor.alpha(0.5)
     }
 
-<<<<<<< HEAD
-    private static func setDynamicTableViewTheme() {
-        // MARK: DynamicTableView
-        DynamicTableView.appearance().apply {
-            $0.headerFont = .app(style: .caption1)
-            $0.headerTextColor = current.textColor
-            $0.footerFont = .app(style: .caption1)
-            $0.footerTextColor = current.textColorSecondary
-            $0.accessoryFont = .app(style: .subheadline)
-            $0.accessoryTextColor = current.textColorSecondary
-            $0.accessoryTintColor = current.tintColor
-            $0.checkboxOffTintColor = current.separatorColor
-            $0.separatorColor = current.separatorColor
-            $0.rowActionDeleteColor = .systemRed
-            $0.isEmptyCellsHidden = true
-        }
-
-        DynamicTableViewCell.appearance().apply {
-            $0.titleTextColor = current.textColor
-            $0.subtitleTextColor = current.textColorSecondary
-            $0.contentInset = UIEdgeInsets(top: 9, left: 15, bottom: 10, right: 15)
-            $0.textImageSpacing = .defaultPadding
-        }
-
-        IconLabelView.appearance().apply {
-            $0.titleTextColor = current.textColor
-            $0.subtitleTextColor = current.textColorSecondary
-        }
-
-=======
     private static func setComponentsTheme() {
->>>>>>> b2ded148
         BlurView.appearance().blurOpacity = 0.8
 
         SeparatorView.appearance().tintColor = current.separatorColor
