--- conflicted
+++ resolved
@@ -62,17 +62,23 @@
     public var disabledBackgroundColor: UIColor
 
     // MARK: - Buttons
-<<<<<<< HEAD
 
     public var buttonTextColor: UIColor
     public var buttonBackgroundColor: UIColor
     public var buttonBackgroundColorSecondary: UIColor
     public var buttonBackgroundColorPill: UIColor
-
+    public var buttonSelectedBackgroundColor: UIColor
+    
     public var statusBarStyle: UIStatusBarStyle
     public var chrome: Chrome.Style
-
+    
     public init(
+        id: Identifier<Theme> = .current,
+        isDark: Bool? = nil,
+        tintColor: UIColor = .systemTint,
+        separatorColor: UIColor = .lightGray,
+        toggleColor: UIColor = .green,
+        linkColor: UIColor = .systemTint,
         id: Identifier<Theme> = .current,
         isDark: Bool? = nil,
         tintColor: UIColor = .systemTint,
@@ -93,37 +99,6 @@
         buttonBackgroundColorSecondary: UIColor = .lightGray,
         buttonBackgroundColorPill: UIColor = .systemTint,
         statusBarStyle: UIStatusBarStyle = .default,
-=======
-    public let buttonTextColor: UIColor
-    public let buttonBackgroundColor: UIColor
-    public let buttonBackgroundColorSecondary: UIColor
-    public let buttonBackgroundColorPill: UIColor
-    public let buttonSelectedBackgroundColor: UIColor
-    public let statusBarStyle: UIStatusBarStyle
-    public let chrome: Chrome.Style
-
-    public init(
-        id: Identifier<Theme>,
-        dark: Bool? = nil,
-        tintColor: UIColor,
-        separatorColor: UIColor,
-        toggleColor: UIColor,
-        linkColor: UIColor,
-        textColor: UIColor,
-        textColorSecondary: UIColor,
-        backgroundColor: UIColor,
-        buttonTextColor: UIColor,
-        buttonBackgroundColor: UIColor,
-        buttonBackgroundColorSecondary: UIColor,
-        buttonBackgroundColorPill: UIColor,
-        buttonSelectedBackgroundColor: UIColor,
-        statusBarStyle: UIStatusBarStyle,
->>>>>>> cd46281c
-        chrome: Chrome.Style? = nil
-    ) {
-        let isDarkContent = isDark ?? false
-        self.id = id
-        self.isDark = isDarkContent
         self.tintColor = tintColor
         self.separatorColor = separatorColor
         self.toggleColor = toggleColor
@@ -155,14 +130,14 @@
     private static var _current: Theme {
         guard #available(iOS 13, *) else {
             return systemTheme
+    public static var current: Theme = _current
+
+    private static var _current: Theme {
+        guard #available(iOS 13, *) else {
+            return systemTheme
         }
         return dynamicSystemTheme
     }
-}
-
-// MARK: - UIView
-
-extension UIView {
     /// Called when the app theme property changes.
     ///
     /// In your implementation, refresh the view rendering as needed.
@@ -190,13 +165,8 @@
         buttonBackgroundColor: .systemTint,
         buttonBackgroundColorSecondary: .lightGray,
         buttonBackgroundColorPill: .systemTint,
-<<<<<<< HEAD
         statusBarStyle: .default,
         chrome: .blurred
-=======
-        buttonSelectedBackgroundColor: .systemTint,
-        statusBarStyle: .default
->>>>>>> cd46281c
     )
 
     @available(iOS 13, *)
@@ -220,21 +190,6 @@
         buttonBackgroundColor: .link,
         buttonBackgroundColorSecondary: .systemGray,
         buttonBackgroundColorPill: .systemTint,
-<<<<<<< HEAD
         statusBarStyle: .default,
         chrome: Chrome.Style.color(.systemBackground))
-=======
-        buttonSelectedBackgroundColor: .systemTint,
-        statusBarStyle: .lightContent
-    )
-}
-
-// MARK: - UIView
-
-extension UIView {
-    /// Called when the app theme property changes.
-    ///
-    /// In your implementation, refresh the view rendering as needed.
-    @objc open func themeDidChange() { }
->>>>>>> cd46281c
 }