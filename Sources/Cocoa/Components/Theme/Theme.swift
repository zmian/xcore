//
// Xcore
// Copyright © 2016 Xcore
// MIT license, see LICENSE file for details
//

import UIKit

// MARK: - IDs

extension Identifier where Type == Theme {
    public static var current: Self { #function }
}

// MARK: - Theme

public struct Theme: Equatable {
    /// A unique id for the theme.
    public var id: Identifier<Self> = .current

    /// A boolean value indicating whether the theme appearance is dark.
    public var isDark: Bool

    /// The main brand color for interface callout content.
    public var tintColor: UIColor

<<<<<<< HEAD
    /// The color for borders or divider lines that hide any underlying content.
    public var separatorColor: UIColor
=======
    /// The color for divider lines that hide any underlying content.
    public let separatorColor: UIColor
>>>>>>> 7633224e

    /// The color for border that hide any underlying content.
    public let borderColor: UIColor

    /// The color for toggle controls (e.g., Switch or Checkbox).
    public var toggleColor: UIColor

    /// The color for links.
    public var linkColor: UIColor

    // MARK: - Text

    /// The color for text labels containing primary content.
    public var textColor: UIColor

    /// The color for text labels containing secondary content.
    public var textColorSecondary: UIColor

    /// The color to use for placeholder text in controls or text views.
    public var placeholderTextColor: UIColor
    
    /// The color to use for text in text views.
    public var textFieldTextColor: UIColor

    // MARK: - Background
    
    /// The color for the main background of your interface.
    public var backgroundColor: UIColor

    /// The color for background of seconday views.
    public var backgroundColorSecondary: UIColor

    /// The color for background of highlighted content and selected views
    public var highglightedBackgroundColor: UIColor

    /// The color for background of disabled content and views
    public var disabledBackgroundColor: UIColor

    // MARK: - Buttons

    public var buttonTextColor: UIColor
    public var buttonBackgroundColor: UIColor
    public var buttonBackgroundColorSecondary: UIColor
    public var buttonBackgroundColorPill: UIColor
    public var buttonSelectedBackgroundColor: UIColor
    
    public var statusBarStyle: UIStatusBarStyle
    public var chrome: Chrome.Style
    
    public init(
<<<<<<< HEAD
        id: Identifier<Theme> = .current,
        isDark: Bool? = nil,
        tintColor: UIColor = .systemTint,
        separatorColor: UIColor = .lightGray,
        toggleColor: UIColor = .green,
        linkColor: UIColor = .systemTint,
        textColor: UIColor = .black,
        textColorSecondary: UIColor = .darkGray,
        placeholderTextColor: UIColor = .lightGray,
        textFieldTextColor: UIColor = .darkGray,
        headerTextColor: UIColor = .lightGray,
        backgroundColor: UIColor = .white,
        backgroundColorSecondary: UIColor = .lightGray,
        highglightedBackgroundColor: UIColor = .lightGray,
        disabledBackgroundColor: UIColor = .darkGray,
        buttonTextColor: UIColor = .white,
        buttonBackgroundColor: UIColor = .systemTint,
        buttonBackgroundColorSecondary: UIColor = .lightGray,
        buttonBackgroundColorPill: UIColor = .systemTint,
        buttonSelectedBackgroundColor: UIColor = .systemTint,
        statusBarStyle: UIStatusBarStyle = .default,
=======
        id: Identifier<Theme>,
        dark: Bool? = nil,
        tintColor: UIColor,
        separatorColor: UIColor,
        borderColor: UIColor,
        toggleColor: UIColor,
        linkColor: UIColor,
        textColor: UIColor,
        textColorSecondary: UIColor,
        backgroundColor: UIColor,
        buttonTextColor: UIColor,
        buttonBackgroundColor: UIColor,
        buttonBackgroundColorSecondary: UIColor,
        buttonBackgroundColorPill: UIColor,
        buttonSelectedBackgroundColor: UIColor,
        statusBarStyle: UIStatusBarStyle,
>>>>>>> 7633224e
        chrome: Chrome.Style? = nil
    ) {
        let isDarkContent = isDark ?? false
        self.id = id
        self.isDark = isDarkContent
        self.tintColor = tintColor
        self.separatorColor = separatorColor
        self.borderColor = borderColor
        self.toggleColor = toggleColor
        self.linkColor = linkColor
        self.textColor = textColor
        self.textColorSecondary = textColorSecondary
        self.placeholderTextColor = placeholderTextColor
        self.textFieldTextColor = textFieldTextColor
        self.backgroundColor = backgroundColor
        self.backgroundColorSecondary = backgroundColorSecondary
        self.highglightedBackgroundColor = highglightedBackgroundColor
        self.disabledBackgroundColor = disabledBackgroundColor
        self.buttonTextColor = buttonTextColor
        self.buttonBackgroundColor = buttonBackgroundColor
        self.buttonBackgroundColorSecondary = buttonBackgroundColorSecondary
        self.buttonBackgroundColorPill = buttonBackgroundColorPill
        self.buttonSelectedBackgroundColor = buttonSelectedBackgroundColor
        self.statusBarStyle = statusBarStyle
        self.chrome = chrome ?? (isDarkContent ? .color(backgroundColor) : .blurred)
    }
}

// MARK: - Default

extension Theme {
    /// The current theme for the interface.
    public static var current: Theme = _current

    private static var _current: Theme {
        guard #available(iOS 13, *) else {
            return systemTheme
        }
        return dynamicSystemTheme
    }
}

extension UIView {
    /// Called when the app theme property changes.

    /// In your implementation, refresh the view rendering as needed.
    @objc open func themeDidChange() { }
}

extension Theme {
    public static var systemTheme: Theme = .init(
        id: .current,
        isDark: false,
        tintColor: .systemTint,
<<<<<<< HEAD
        separatorColor: .appSeparator,
        toggleColor: .green,
=======
        separatorColor: .lightGray,
        borderColor: .lightGray,
        toggleColor: .systemTint,
>>>>>>> 7633224e
        linkColor: .systemTint,
        textColor: .black,
        textColorSecondary: .darkGray,
        placeholderTextColor: .lightGray,
        textFieldTextColor: .darkGray,
        headerTextColor: .lightGray,
        backgroundColor: .white,
        backgroundColorSecondary: .lightGray,
        highglightedBackgroundColor: .lightGray,
        disabledBackgroundColor: .darkGray,
        buttonTextColor: .white,
        buttonBackgroundColor: .systemTint,
        buttonBackgroundColorSecondary: .lightGray,
        buttonBackgroundColorPill: .systemTint,
        buttonSelectedBackgroundColor: .systemTint,
        statusBarStyle: .default,
        chrome: .blurred
    )

<<<<<<< HEAD
    @available(iOS 13, *)
    public static var dynamicSystemTheme: Theme = .init(
        id: .current,
        isDark: false,
        tintColor: .link,
        separatorColor: .separator,
        toggleColor: .systemGreen,
        linkColor: .link,
        textColor: .label,
        textColorSecondary: .secondaryLabel,
        placeholderTextColor: .placeholderText,
        textFieldTextColor: .placeholderText,
        headerTextColor: .systemGray,
        backgroundColor: .systemBackground,
        backgroundColorSecondary: .systemGray,
        highglightedBackgroundColor: .systemGray,
        disabledBackgroundColor: .darkGray,
        buttonTextColor: .systemBackground,
        buttonBackgroundColor: .link,
        buttonBackgroundColorSecondary: .systemGray,
=======
    /// The nonadaptable dark theme for the interface.
    ///
    /// This theme does not adapt to changes in the underlying trait environment.
    internal(set) public static var dark: Theme = .init(
        id: .dark,
        tintColor: .systemTint,
        separatorColor: .lightGray,
        borderColor: .lightGray,
        toggleColor: .appleGreen,
        linkColor: .systemTint,
        textColor: .lightText,
        textColorSecondary: .lightGray,
        backgroundColor: .black,
        buttonTextColor: .systemTint,
        buttonBackgroundColor: .systemTint,
        buttonBackgroundColorSecondary: .systemTint,
>>>>>>> 7633224e
        buttonBackgroundColorPill: .systemTint,
        buttonSelectedBackgroundColor: .systemTint,
        statusBarStyle: .default,
        chrome: Chrome.Style.color(.systemBackground))
}<|MERGE_RESOLUTION|>--- conflicted
+++ resolved
@@ -24,13 +24,8 @@
     /// The main brand color for interface callout content.
     public var tintColor: UIColor
 
-<<<<<<< HEAD
-    /// The color for borders or divider lines that hide any underlying content.
-    public var separatorColor: UIColor
-=======
     /// The color for divider lines that hide any underlying content.
     public let separatorColor: UIColor
->>>>>>> 7633224e
 
     /// The color for border that hide any underlying content.
     public let borderColor: UIColor
@@ -81,11 +76,11 @@
     public var chrome: Chrome.Style
     
     public init(
-<<<<<<< HEAD
         id: Identifier<Theme> = .current,
         isDark: Bool? = nil,
         tintColor: UIColor = .systemTint,
         separatorColor: UIColor = .lightGray,
+        borderColor: UIColor = .lightGray,
         toggleColor: UIColor = .green,
         linkColor: UIColor = .systemTint,
         textColor: UIColor = .black,
@@ -103,24 +98,6 @@
         buttonBackgroundColorPill: UIColor = .systemTint,
         buttonSelectedBackgroundColor: UIColor = .systemTint,
         statusBarStyle: UIStatusBarStyle = .default,
-=======
-        id: Identifier<Theme>,
-        dark: Bool? = nil,
-        tintColor: UIColor,
-        separatorColor: UIColor,
-        borderColor: UIColor,
-        toggleColor: UIColor,
-        linkColor: UIColor,
-        textColor: UIColor,
-        textColorSecondary: UIColor,
-        backgroundColor: UIColor,
-        buttonTextColor: UIColor,
-        buttonBackgroundColor: UIColor,
-        buttonBackgroundColorSecondary: UIColor,
-        buttonBackgroundColorPill: UIColor,
-        buttonSelectedBackgroundColor: UIColor,
-        statusBarStyle: UIStatusBarStyle,
->>>>>>> 7633224e
         chrome: Chrome.Style? = nil
     ) {
         let isDarkContent = isDark ?? false
@@ -175,14 +152,9 @@
         id: .current,
         isDark: false,
         tintColor: .systemTint,
-<<<<<<< HEAD
         separatorColor: .appSeparator,
+        borderColor: .appSeparator,
         toggleColor: .green,
-=======
-        separatorColor: .lightGray,
-        borderColor: .lightGray,
-        toggleColor: .systemTint,
->>>>>>> 7633224e
         linkColor: .systemTint,
         textColor: .black,
         textColorSecondary: .darkGray,
@@ -202,13 +174,13 @@
         chrome: .blurred
     )
 
-<<<<<<< HEAD
     @available(iOS 13, *)
     public static var dynamicSystemTheme: Theme = .init(
         id: .current,
         isDark: false,
         tintColor: .link,
         separatorColor: .separator,
+        borderColor: .separator,
         toggleColor: .systemGreen,
         linkColor: .link,
         textColor: .label,
@@ -223,24 +195,6 @@
         buttonTextColor: .systemBackground,
         buttonBackgroundColor: .link,
         buttonBackgroundColorSecondary: .systemGray,
-=======
-    /// The nonadaptable dark theme for the interface.
-    ///
-    /// This theme does not adapt to changes in the underlying trait environment.
-    internal(set) public static var dark: Theme = .init(
-        id: .dark,
-        tintColor: .systemTint,
-        separatorColor: .lightGray,
-        borderColor: .lightGray,
-        toggleColor: .appleGreen,
-        linkColor: .systemTint,
-        textColor: .lightText,
-        textColorSecondary: .lightGray,
-        backgroundColor: .black,
-        buttonTextColor: .systemTint,
-        buttonBackgroundColor: .systemTint,
-        buttonBackgroundColorSecondary: .systemTint,
->>>>>>> 7633224e
         buttonBackgroundColorPill: .systemTint,
         buttonSelectedBackgroundColor: .systemTint,
         statusBarStyle: .default,
