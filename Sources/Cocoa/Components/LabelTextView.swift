//
// Xcore
// Copyright © 2017 Xcore
// MIT license, see LICENSE file for details
//

import UIKit

// MARK: - Handlers

extension LabelTextView {
    /// - Parameters:
    ///     - url: The URL to be processed.
    ///     - text: The text associated with the text view instance.
    public typealias URLTapBlock = (_ url: URL, _ text: String) -> Void

    /// - Parameters:
    ///     - url: The URL to be processed.
    ///     - characterRange: The character range containing the URL.
    ///     - attributedText: The text associated with the text view instance.
    public typealias URLInteractionBlock = (
        _ url: URL,
        _ characterRange: NSRange,
        _ attributedText: NSAttributedString
    ) -> Bool

    /// A block indicating if the user interaction with the given URL in the given
    /// range of text is allowed.
    ///
    /// This method is called on only the first interaction with the URL link. For
    /// example, this method is called when the user wants their first interaction
    /// with a URL to display a list of actions they can take; if the user chooses
    /// an open action from the list, this method is not called, because “open”
    /// represents the second interaction with the same URL.
    ///
    /// # Important
    /// Links in text views are interactive only if the text view is selectable but
    /// non-editable. That is, if the value of the `UITextView.isSelectable`
    /// property is `true` and the `isEditable` property is `false`.
    ///
    /// - Parameter callback: A block to invoke whenever user interacts with a link.
    public func canInteractWithUrl(_ callback: URLInteractionBlock? = nil) {
        self.canInteractWithUrl = callback
    }

    /// A convenience method to handle url taps.
    ///
    /// - Note: This method implements `canInteractWithUrl(_:)`, thus, if you
    /// implement both the last implementation overrides existing ones.
    public func didTapUrl(_ callback: URLTapBlock? = nil) {
        canInteractWithUrl { url, range, attributedText in
            guard let callback = callback else {
                return true
            }

            callback(
                url,
                attributedText.attributedSubstring(from: range).string
            )

            return false
        }
    }
}

// MARK: - LabelTextView

/// A `UITextView` subclass to be drop in replacement for `UILabel` for few
/// extra properties like tappable urls while maintaining `UILabel` auto-sizing
/// behavior.
open class LabelTextView: UITextView {
    private var canInteractWithUrl: URLInteractionBlock?

    /// The default value is `false`.
    open var isSelectionEnabled = false

    public override init(frame: CGRect, textContainer: NSTextContainer?) {
        super.init(frame: frame, textContainer: textContainer)
        commonInit()
    }

    public required init?(coder aDecoder: NSCoder) {
        super.init(coder: aDecoder)
        commonInit()
    }

    // Voice Control accessibility elements holder for correct presentation
    // of links inside LabelTextView.
    private var accessibilityHolder: VoiceControlWrapper?

    private func commonInit() {
        delegate = self
        #if canImport(Haring)
        isAccessibilityRotorHintEnabled = true
        #endif
        isAccessibilityElement = true
        // Disable line selection when view is tapped by user.
        accessibilityTraits = .staticText
        dataDetectorTypes = .all
        textContainerInset = .zero
        textContainer.lineFragmentPadding = 0
        isEditable = true
        isScrollEnabled = false
        backgroundColor = .clear
        textAlignment = .left
        resistsSizeChange(axis: .vertical)
        didTapUrl(Self.defaultDidTapUrlHandler)

        accessibilityHolder = VoiceControlWrapper(textView: self)
        addSubview(accessibilityHolder!)
    }

    open override func layoutSubviews() {
        super.layoutSubviews()
        accessibilityHolder?.frame = bounds
    }

    open override var canBecomeFirstResponder: Bool {
        isSelectionEnabled
    }

    // On iOS 13, multiple links with rotor doesn't work. This workaround make them
    // work by enabling `isEditable` to `true` when voice over is active and
    // disabling `textViewShouldBeginEditing(_:)` to return `false`.
    //
    // `_userCanEdit` indicates the `true` intent of the edit function.
    //
    /// If you need to enable editing then set this to `true`.
    public var shouldBeginEditing = false
}

extension LabelTextView: UITextViewDelegate {
    public func textViewShouldBeginEditing(_ textView: UITextView) -> Bool {
        shouldBeginEditing
<<<<<<< HEAD
=======
    }

    open func textView(_ textView: UITextView, shouldInteractWith URL: URL, in characterRange: NSRange, interaction: UITextItemInteraction) -> Bool {
        guard interaction == .invokeDefaultAction else {
            return false
        }

        return handleUrlTapped(url: URL, characterRange: characterRange)
>>>>>>> bfd7c6f5
    }

    open func textView(
        _ textView: UITextView,
        shouldInteractWith URL: URL,
        in characterRange: NSRange,
        interaction: UITextItemInteraction
    ) -> Bool {
        guard
            interaction == .invokeDefaultAction,
            let attributedText = attributedText
        else {
            return false
        }

        return canInteractWithUrl?(URL, characterRange, attributedText) ?? true
    }
}

extension LabelTextView {
    public static var defaultDidTapUrlHandler: URLTapBlock?
}

// MARK: - UIAppearance Properties

extension LabelTextView {
    /// The font of the text.
    ///
    /// This property applies to the entire text string. The default value of this
    /// property is the body style of the system font.
    ///
    /// - Note:
    ///
    /// You can get information about the fonts available on the system using the
    /// methods of the `UIFont` class.
    ///
    /// In iOS 6 and later, assigning a new value to this property causes the new
    /// font to be applied to the entire contents of the text view. If you want to
    /// apply the font to only a portion of the text, you must create a new
    /// attributed string with the desired style information and assign it to the
    /// `attributedText` property.
    @objc open override dynamic var font: UIFont? {
        get { super.font }
        set { super.font = newValue }
    }

    /// The color of the text.
    ///
    /// This property applies to the entire text string. The default text color is
    /// `.black`.
    ///
    /// In iOS 6 and later, assigning a new value to this property causes the new
    /// text color to be applied to the entire contents of the text view. If you
    /// want to apply the color to only a portion of the text, you must create a new
    /// attributed string with the desired style information and assign it to the
    /// `attributedText` property.
    @objc open override dynamic var textColor: UIColor? {
        get { super.textColor }
        set { super.textColor = newValue }
    }

    /// The attributes to apply to links.
    ///
    /// The default attributes specify blue text.
    @objc open override dynamic var linkTextAttributes: [NSAttributedString.Key: Any]! {
        get { super.linkTextAttributes }
        set { super.linkTextAttributes = newValue }
    }
}

// MARK: - Accessibility

extension LabelTextView {
    /// The accessibility trait value that the element takes based on the text style
    /// it was given when created.
    open override var accessibilityTraits: UIAccessibilityTraits {
        get {
            let isTitle = font?.textStyle?.isTitle ?? false
            return isTitle ? .header : super.accessibilityTraits
        }
        set { super.accessibilityTraits = newValue }
    }
}

extension LabelTextView {
    /// A class for showing `accessibilityElements` avaliable for Voice Control and
    /// hidding them for `VoiceOver`.
    private class VoiceControlWrapper: XCView {
        private weak var textView: UITextView?

        init(textView: UITextView) {
            self.textView = textView
            super.init(frame: .zero)
        }

        @available(*, unavailable)
        public required init?(coder aDecoder: NSCoder) {
            fatalError()
        }

        override func commonInit() {
            super.commonInit()
            isUserInteractionEnabled = false
        }

        override var accessibilityElements: [Any]? {
            get {
                guard !UIAccessibility.isVoiceOverRunning else {
                    return nil
                }

                return super.accessibilityElements
            }
            set { super.accessibilityElements = newValue }
        }

        override func layoutSubviews() {
            super.layoutSubviews()
            accessibilityElements = textView?.linkAccessibilityElements
        }
    }
}<|MERGE_RESOLUTION|>--- conflicted
+++ resolved
@@ -132,17 +132,6 @@
 extension LabelTextView: UITextViewDelegate {
     public func textViewShouldBeginEditing(_ textView: UITextView) -> Bool {
         shouldBeginEditing
-<<<<<<< HEAD
-=======
-    }
-
-    open func textView(_ textView: UITextView, shouldInteractWith URL: URL, in characterRange: NSRange, interaction: UITextItemInteraction) -> Bool {
-        guard interaction == .invokeDefaultAction else {
-            return false
-        }
-
-        return handleUrlTapped(url: URL, characterRange: characterRange)
->>>>>>> bfd7c6f5
     }
 
     open func textView(
@@ -163,6 +152,7 @@
 }
 
 extension LabelTextView {
+    /// Default handler.
     public static var defaultDidTapUrlHandler: URLTapBlock?
 }
 
