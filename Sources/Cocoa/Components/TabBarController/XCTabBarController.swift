--- conflicted
+++ resolved
@@ -21,16 +21,12 @@
     open override func viewDidLoad() {
         super.viewDidLoad()
         delegate = self
-        tabBar.backgroundColor = Theme.current.backgroundColor
+        setupTabs()
     }
-<<<<<<< HEAD
     
-    open func reloadTabs(_ tabs: [UITabBarController.TabItem]) {
-=======
-
     private func setupTabs() {
         tabBar.isTransparent = true
-        tabBar.backgroundColor = .white
+        tabBar.backgroundColor = Theme.current.backgroundColor
     }
 
     /// Reloads the tabs with an option to reusing existing view controllers.
@@ -41,7 +37,6 @@
     ///     use any existing view controller if the `tabs` list contains any of the
     ///     same tab as before.
     open func reloadTabs(_ tabs: [UITabBarController.TabItem], reuse reuseExistingViewControllers: Bool = true) {
->>>>>>> cd46281c
         guard isViewLoaded else {
             return
         }
