//
// Xcore
// Copyright © 2017 Xcore
// MIT license, see LICENSE file for details
//

import UIKit

extension WebViewToolbar {
    enum ButtonType {
        case back
        case forward
    }
}

final class WebViewToolbar: XCView {
    static var height: CGFloat {
        44 + AppConstants.homeIndicatorHeightIfPresent
    }

    private let backgroundView = BlurView().apply {
        $0.isUserInteractionEnabled = false
    }

    private lazy var toolbar = XCToolbar().apply {
        $0.isTransparent = true
        $0.backgroundColor = .clear
        $0.items = [backButton, fixedSpace, forwardButton]
    }

    private let fixedSpace = UIBarButtonItem(barButtonSystemItem: .fixedSpace).apply {
        $0.width = 24
    }

    private(set) lazy var backButton = UIBarButtonItem(assetIdentifier: .navigationBackArrow).apply {
        $0.accessibilityIdentifier = "webViewToolbar backButton"
        $0.addAction { [weak self] _ in
            self?.didTapButton?(.back)
        }
    }

    private(set) lazy var forwardButton = UIBarButtonItem(assetIdentifier: .navigationForwardArrow).apply {
        $0.accessibilityIdentifier = "webViewToolbar forwardButton"
        $0.addAction { [weak self] _ in
            self?.didTapButton?(.forward)
        }
    }

    override func commonInit() {
<<<<<<< HEAD
        addBorder(edges: .top, color: .appSeparator, thickness: .onePixel)
        isTransparent = true
        backgroundColor = Theme.current.backgroundColor
        items = [backButton, fixedSpace, forwardButton]
=======
        backgroundView.addBorder(edges: .top, color: .appSeparator, thickness: .onePixel)
        addSubview(backgroundView)
        backgroundView.anchor.edges.equalToSuperview()

        addSubview(toolbar)
        toolbar.anchor.horizontally.equalToSuperview()
        toolbar.anchor.top.equalToSuperview()
>>>>>>> 7633224e
    }

    override func layoutSubviews() {
        super.layoutSubviews()
        frame.size.height = Self.height
    }

    override func sizeThatFits(_ size: CGSize) -> CGSize {
        var size = super.sizeThatFits(size)
        size.height = Self.height
        return size
    }

    override var intrinsicContentSize: CGSize {
        .init(width: UIView.noIntrinsicMetric, height: Self.height)
    }

    private var didTapButton: ((_ type: ButtonType) -> Void)?
    func didTapButton(_ callback: @escaping (_ type: ButtonType) -> Void) {
        didTapButton = callback
    }
}<|MERGE_RESOLUTION|>--- conflicted
+++ resolved
@@ -47,20 +47,13 @@
     }
 
     override func commonInit() {
-<<<<<<< HEAD
-        addBorder(edges: .top, color: .appSeparator, thickness: .onePixel)
-        isTransparent = true
-        backgroundColor = Theme.current.backgroundColor
-        items = [backButton, fixedSpace, forwardButton]
-=======
         backgroundView.addBorder(edges: .top, color: .appSeparator, thickness: .onePixel)
         addSubview(backgroundView)
+        backgroundColor = Theme.current.backgroundColor
         backgroundView.anchor.edges.equalToSuperview()
-
         addSubview(toolbar)
-        toolbar.anchor.horizontally.equalToSuperview()
-        toolbar.anchor.top.equalToSuperview()
->>>>>>> 7633224e
+          toolbar.anchor.horizontally.equalToSuperview()
+          toolbar.anchor.top.equalToSuperview()
     }
 
     override func layoutSubviews() {
